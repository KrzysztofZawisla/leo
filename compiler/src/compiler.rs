// Copyright (C) 2019-2021 Aleo Systems Inc.
// This file is part of the Leo library.

// The Leo library is free software: you can redistribute it and/or modify
// it under the terms of the GNU General Public License as published by
// the Free Software Foundation, either version 3 of the License, or
// (at your option) any later version.

// The Leo library is distributed in the hope that it will be useful,
// but WITHOUT ANY WARRANTY; without even the implied warranty of
// MERCHANTABILITY or FITNESS FOR A PARTICULAR PURPOSE. See the
// GNU General Public License for more details.

// You should have received a copy of the GNU General Public License
// along with the Leo library. If not, see <https://www.gnu.org/licenses/>.

//! Compiles a Leo program from a file path.
use crate::{
    constraints::{generate_constraints, generate_test_constraints},
    AstSnapshotOptions,
    CompilerOptions,
    GroupType,
    Output,
    OutputFile,
    TypeInferencePhase,
};
pub use leo_asg::{new_context, AsgContext as Context, AsgContext};
use leo_asg::{Asg, AsgPass, Program as AsgProgram};
use leo_ast::{Input, MainInput, Program as AstProgram};
use leo_errors::{CompilerError, LeoError, SnarkVMError};
use leo_input::LeoInputParser;
use leo_package::inputs::InputPairs;
use leo_parser::parse_ast;
use leo_state::verify_local_data_commitment;

use snarkvm_dpc::testnet1::{instantiated::Components, parameters::SystemParameters};
use snarkvm_fields::PrimeField;
use snarkvm_r1cs::{ConstraintSynthesizer, ConstraintSystem, SynthesisError};

use backtrace::Backtrace;
use eyre::eyre;
use sha2::{Digest, Sha256};
use std::{
    fs,
    marker::PhantomData,
    path::{Path, PathBuf},
};

thread_local! {
    static THREAD_GLOBAL_CONTEXT: AsgContext<'static> = {
        let leaked = Box::leak(Box::new(leo_asg::new_alloc_context()));
        leo_asg::new_context(leaked)
    }
}

/// Convenience function to return a leaked thread-local global context. Should only be used for transient programs (like cli).
pub fn thread_leaked_context() -> AsgContext<'static> {
    THREAD_GLOBAL_CONTEXT.with(|f| *f)
}

/// Stores information to compile a Leo program.
#[derive(Clone)]
pub struct Compiler<'a, F: PrimeField, G: GroupType<F>> {
    program_name: String,
    main_file_path: PathBuf,
    output_directory: PathBuf,
    program: AstProgram,
    program_input: Input,
    context: AsgContext<'a>,
    asg: Option<AsgProgram<'a>>,
    options: CompilerOptions,
    ast_snapshot_options: AstSnapshotOptions,
    _engine: PhantomData<F>,
    _group: PhantomData<G>,
}

impl<'a, F: PrimeField, G: GroupType<F>> Compiler<'a, F, G> {
    ///
    /// Returns a new Leo program compiler.
    ///
    pub fn new(
        package_name: String,
        main_file_path: PathBuf,
        output_directory: PathBuf,
        context: AsgContext<'a>,
        options: Option<CompilerOptions>,
        ast_snapshot_options: Option<AstSnapshotOptions>,
    ) -> Self {
        Self {
            program_name: package_name.clone(),
            main_file_path,
            output_directory,
            program: AstProgram::new(package_name),
            program_input: Input::new(),
            asg: None,
            context,
            options: options.unwrap_or_default(),
            ast_snapshot_options: ast_snapshot_options.unwrap_or_default(),
            _engine: PhantomData,
            _group: PhantomData,
        }
    }

    ///
    /// Returns a new `Compiler` from the given main file path.
    ///
    /// Parses and stores a program from the main file path.
    /// Parses and stores all imported programs.
    /// Performs type inference checking on the program and imported programs.
    ///
    pub fn parse_program_without_input(
        package_name: String,
        main_file_path: PathBuf,
        output_directory: PathBuf,
        context: AsgContext<'a>,
        options: Option<CompilerOptions>,
        ast_snapshot_options: Option<AstSnapshotOptions>,
    ) -> Result<Self, LeoError> {
        let mut compiler = Self::new(
            package_name,
            main_file_path,
            output_directory,
            context,
            options,
            ast_snapshot_options,
        );

        compiler.parse_program()?;

        Ok(compiler)
    }

    pub fn set_options(&mut self, options: CompilerOptions) {
        self.options = options;
    }

    ///
    /// Returns a new `Compiler` from the given main file path.
    ///
    /// Parses and stores program input from from the input file path and state file path
    /// Parses and stores a program from the main file path.
    /// Parses and stores all imported programs.
    /// Performs type inference checking on the program, imported programs, and program input.
    ///
    #[allow(clippy::too_many_arguments)]
    pub fn parse_program_with_input(
        package_name: String,
        main_file_path: PathBuf,
        output_directory: PathBuf,
        input_string: &str,
        input_path: &Path,
        state_string: &str,
        state_path: &Path,
        context: AsgContext<'a>,
        options: Option<CompilerOptions>,
        ast_snapshot_options: Option<AstSnapshotOptions>,
    ) -> Result<Self, LeoError> {
        let mut compiler = Self::new(
            package_name,
            main_file_path,
            output_directory,
            context,
            options,
            ast_snapshot_options,
        );

        compiler.parse_input(input_string, input_path, state_string, state_path)?;

        compiler.parse_program()?;

        Ok(compiler)
    }

    ///
    /// Parses and stores program input from from the input file path and state file path
    ///
    /// Calls `set_path()` on compiler errors with the given input file path or state file path
    ///
    pub fn parse_input(
        &mut self,
        input_string: &str,
        input_path: &Path,
        state_string: &str,
        state_path: &Path,
<<<<<<< HEAD
    ) -> Result<(), LeoError> {
        let input_syntax_tree = LeoInputParser::parse_file(&input_string).map_err(|mut e| {
=======
    ) -> Result<(), CompilerError> {
        let input_syntax_tree = LeoInputParser::parse_file(input_string).map_err(|mut e| {
>>>>>>> bfc995be
            e.set_path(
                input_path.to_str().unwrap_or_default(),
                &input_string.lines().map(|x| x.to_string()).collect::<Vec<String>>()[..],
            );

            e
        })?;
        let state_syntax_tree = LeoInputParser::parse_file(state_string).map_err(|mut e| {
            e.set_path(
                state_path.to_str().unwrap_or_default(),
                &state_string.lines().map(|x| x.to_string()).collect::<Vec<String>>()[..],
            );

            e
        })?;

        self.program_input.parse_input(input_syntax_tree).map_err(|mut e| {
            e.set_path(
                input_path.to_str().unwrap_or_default(),
                &input_string.lines().map(|x| x.to_string()).collect::<Vec<String>>()[..],
            );

            e
        })?;
        self.program_input.parse_state(state_syntax_tree).map_err(|mut e| {
            e.set_path(
                state_path.to_str().unwrap_or_default(),
                &state_string.lines().map(|x| x.to_string()).collect::<Vec<String>>()[..],
            );

            e
        })?;

        Ok(())
    }

    ///
    /// Parses and stores the main program file, constructs a syntax tree, and generates a program.
    ///
    /// Parses and stores all programs imported by the main program file.
    ///
    pub fn parse_program(&mut self) -> Result<(), LeoError> {
        // Load the program file.
        let content = fs::read_to_string(&self.main_file_path).map_err(|e| {
            LeoError::from(CompilerError::file_read_error(
                self.main_file_path.clone(),
                eyre!(e),
                Backtrace::new(),
            ))
        })?;

        self.parse_program_from_string(&content)
    }

    ///
    /// Equivalent to parse_and_check_program but uses the given program_string instead of a main
    /// file path.
    ///
    pub fn parse_program_from_string(&mut self, program_string: &str) -> Result<(), LeoError> {
        // Use the parser to construct the abstract syntax tree (ast).

        let mut ast: leo_ast::Ast = parse_ast(self.main_file_path.to_str().unwrap_or_default(), program_string)?;

        if self.ast_snapshot_options.initial {
            ast.to_json_file(self.output_directory.clone(), "initial_ast.json")?;
        }

        // Preform compiler optimization via canonicalizing AST if its enabled.
        if self.options.canonicalization_enabled {
            ast.canonicalize()?;

            if self.ast_snapshot_options.canonicalized {
                ast.to_json_file(self.output_directory.clone(), "canonicalization_ast.json")?;
            }
        }

        // Store the main program file.
        self.program = ast.into_repr();
        self.program.name = self.program_name.clone();

        tracing::debug!("Program parsing complete\n{:#?}", self.program);

        // Create a new symbol table from the program, imported_programs, and program_input.
        let asg = Asg::new(
            self.context,
            &self.program,
            &mut leo_imports::ImportParser::new(self.main_file_path.clone()),
        )?;

        if self.ast_snapshot_options.type_inferenced {
            let new_ast = TypeInferencePhase::default()
                .phase_ast(&self.program, &asg.clone().into_repr())
                .expect("Failed to produce type inference ast.");
            new_ast.to_json_file(self.output_directory.clone(), "type_inferenced_ast.json")?;
        }

        tracing::debug!("ASG generation complete");

        // Store the ASG.
        self.asg = Some(asg.into_repr());

        self.do_asg_passes()?;

        Ok(())
    }

    ///
    /// Run compiler optimization passes on the program in asg format.
    ///
    fn do_asg_passes(&mut self) -> Result<(), LeoError> {
        assert!(self.asg.is_some());

        // Do constant folding.
        if self.options.constant_folding_enabled {
            let asg = self.asg.take().unwrap();
            self.asg = Some(leo_asg_passes::ConstantFolding::do_pass(asg)?);
        }

        // Do dead code elimination.
        if self.options.dead_code_elimination_enabled {
            let asg = self.asg.take().unwrap();
            self.asg = Some(leo_asg_passes::DeadCodeElimination::do_pass(asg)?);
        }

        Ok(())
    }

    ///
    /// Synthesizes the circuit with program input to verify correctness.
    ///
<<<<<<< HEAD
    pub fn compile_constraints<CS: ConstraintSystem<F>>(&self, cs: &mut CS) -> Result<Output, LeoError> {
        generate_constraints::<F, G, CS>(cs, &self.asg.as_ref().unwrap(), &self.program_input)
=======
    pub fn compile_constraints<CS: ConstraintSystem<F>>(&self, cs: &mut CS) -> Result<Output, CompilerError> {
        generate_constraints::<F, G, CS>(cs, self.asg.as_ref().unwrap(), &self.program_input)
>>>>>>> bfc995be
    }

    ///
    /// Synthesizes the circuit for test functions with program input.
    ///
<<<<<<< HEAD
    pub fn compile_test_constraints(self, input_pairs: InputPairs) -> Result<(u32, u32), LeoError> {
        generate_test_constraints::<F, G>(&self.asg.as_ref().unwrap(), input_pairs, &self.output_directory)
=======
    pub fn compile_test_constraints(self, input_pairs: InputPairs) -> Result<(u32, u32), CompilerError> {
        generate_test_constraints::<F, G>(self.asg.as_ref().unwrap(), input_pairs, &self.output_directory)
>>>>>>> bfc995be
    }

    ///
    /// Returns a SHA256 checksum of the program file.
    ///
    pub fn checksum(&self) -> Result<String, LeoError> {
        // Read in the main file as string
        let unparsed_file = fs::read_to_string(&self.main_file_path).map_err(|e| {
            LeoError::from(CompilerError::file_read_error(
                self.main_file_path.clone(),
                eyre!(e),
                Backtrace::new(),
            ))
        })?;

        // Hash the file contents
        let mut hasher = Sha256::new();
        hasher.update(unparsed_file.as_bytes());
        let hash = hasher.finalize();

        Ok(hex::encode(hash))
    }

    /// TODO (howardwu): Incorporate this for real program executions and intentionally-real
    ///  test executions. Exclude it for test executions on dummy data.
    ///
    /// Verifies the input to the program.
    ///
    pub fn verify_local_data_commitment(
        &self,
        system_parameters: &SystemParameters<Components>,
    ) -> Result<bool, LeoError> {
        // TODO CONVERT STATE ERROR TO LEO ERROR
        let result = verify_local_data_commitment(system_parameters, &self.program_input)
            .map_err(|e| LeoError::from(SnarkVMError::from(eyre!(e))))?;

        Ok(result)
    }

    ///
    /// Manually sets main function input.
    ///
    /// Used for testing only.
    ///
    pub fn set_main_input(&mut self, input: MainInput) {
        self.program_input.set_main_input(input);
    }
}

impl<'a, F: PrimeField, G: GroupType<F>> ConstraintSynthesizer<F> for Compiler<'a, F, G> {
    ///
    /// Synthesizes the circuit with program input.
    ///
    fn generate_constraints<CS: ConstraintSystem<F>>(&self, cs: &mut CS) -> Result<(), SynthesisError> {
        let output_directory = self.output_directory.clone();
        let package_name = self.program_name.clone();
        // TODO WHAT TO DO HERE
        let result = self.compile_constraints(cs).map_err(|e| {
            tracing::error!("Error: {}", e);
            SynthesisError::Unsatisfiable
        })?;

        // Write results to file
        let output_file = OutputFile::new(&package_name);
        output_file
            .write(&output_directory, result.to_string().as_bytes())
            .unwrap();

        Ok(())
    }
}<|MERGE_RESOLUTION|>--- conflicted
+++ resolved
@@ -182,13 +182,8 @@
         input_path: &Path,
         state_string: &str,
         state_path: &Path,
-<<<<<<< HEAD
     ) -> Result<(), LeoError> {
-        let input_syntax_tree = LeoInputParser::parse_file(&input_string).map_err(|mut e| {
-=======
-    ) -> Result<(), CompilerError> {
         let input_syntax_tree = LeoInputParser::parse_file(input_string).map_err(|mut e| {
->>>>>>> bfc995be
             e.set_path(
                 input_path.to_str().unwrap_or_default(),
                 &input_string.lines().map(|x| x.to_string()).collect::<Vec<String>>()[..],
@@ -319,25 +314,15 @@
     ///
     /// Synthesizes the circuit with program input to verify correctness.
     ///
-<<<<<<< HEAD
     pub fn compile_constraints<CS: ConstraintSystem<F>>(&self, cs: &mut CS) -> Result<Output, LeoError> {
-        generate_constraints::<F, G, CS>(cs, &self.asg.as_ref().unwrap(), &self.program_input)
-=======
-    pub fn compile_constraints<CS: ConstraintSystem<F>>(&self, cs: &mut CS) -> Result<Output, CompilerError> {
         generate_constraints::<F, G, CS>(cs, self.asg.as_ref().unwrap(), &self.program_input)
->>>>>>> bfc995be
     }
 
     ///
     /// Synthesizes the circuit for test functions with program input.
     ///
-<<<<<<< HEAD
     pub fn compile_test_constraints(self, input_pairs: InputPairs) -> Result<(u32, u32), LeoError> {
-        generate_test_constraints::<F, G>(&self.asg.as_ref().unwrap(), input_pairs, &self.output_directory)
-=======
-    pub fn compile_test_constraints(self, input_pairs: InputPairs) -> Result<(u32, u32), CompilerError> {
         generate_test_constraints::<F, G>(self.asg.as_ref().unwrap(), input_pairs, &self.output_directory)
->>>>>>> bfc995be
     }
 
     ///
