--- conflicted
+++ resolved
@@ -273,50 +273,12 @@
             buffer_if_err(&err_buf, Err(err.to_string()))?;
         }
 
-<<<<<<< HEAD
         if let Some(last_circuit) = last_circuit.as_ref() {
             if last_circuit != &circuit {
                 eprintln!(
                     "{}\n{}",
                     serde_yaml::to_string(last_circuit).unwrap(),
                     serde_yaml::to_string(&circuit).unwrap()
-=======
-        let state = if let Some(input) = test.config.get("state_file") {
-            let mut input_file: PathBuf = test.path.parent().expect("no test parent dir").into();
-            input_file.push(input.as_str().expect("state_file was not a string"));
-            fs::read_to_string(&input_file).expect("failed to read test state file")
-        } else {
-            "".to_string()
-        };
-
-        let mut output_items = vec![];
-
-        let mut last_circuit = None;
-        let mut last_ir: Option<snarkvm_ir::Program> = None;
-        for input in inputs {
-            let parsed = parsed.clone();
-            let input_parsed =
-                leo_parser::parse_program_input(&input.1, "input", &state, "state").map_err(|x| x.to_string())?;
-            let compiled = parsed.compile_ir(&input_parsed).map_err(|x| x.to_string())?;
-            let input_data = parsed
-                .process_input(&input_parsed, &compiled.header)
-                .map_err(|x| x.to_string())?;
-            if std::env::var("EMIT_IR").unwrap_or_default().trim() == "1" {
-                emit_ir(&test, &compiled, &input_data);
-            }
-            let mut cs: CircuitSynthesizer<Bls12_377> = Default::default();
-            let mut evaluator =
-                snarkvm_eval::SetupEvaluator::<_, snarkvm_eval::edwards_bls12::EdwardsGroupType, _>::new(&mut cs);
-            let output = evaluator.evaluate(&compiled, &input_data).map_err(|e| e.to_string())?;
-
-            let registers: Vec<_> = compiled.header.register_inputs.iter().cloned().collect();
-            let output = Output::new(&registers[..], output, &Span::default()).map_err(|e| e.to_string())?;
-            let circuit: SummarizedCircuit = SerializedCircuit::from(cs).into();
-
-            if circuit.num_constraints == 0 {
-                return Err(
-                    "- Circuit has no constraints, use inputs and registers in program to produce them".to_string(),
->>>>>>> 19456b3a2 (push casting so far, lots of pain refactoring)
                 );
                 buffer_if_err::<()>(&err_buf, Err("- Circuit changed on different input files".to_string()))?;
             }
