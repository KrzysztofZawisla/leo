--- conflicted
+++ resolved
@@ -470,7 +470,6 @@
 
     fn canonicalize_function_input(&mut self, input: &FunctionInput) -> FunctionInput {
         if let FunctionInput::Variable(variable) = input {
-<<<<<<< HEAD
             let type_ = self.canonicalize_self_type(Some(&variable.type_)).unwrap();
 
             return FunctionInput::Variable(FunctionInputVariable {
@@ -480,17 +479,6 @@
                 type_,
                 span: variable.span.clone(),
             });
-=======
-            if variable.type_.is_self() {
-                return FunctionInput::Variable(FunctionInputVariable {
-                    identifier: variable.identifier.clone(),
-                    const_: variable.const_,
-                    mutable: variable.mutable,
-                    type_: Type::Identifier(self.circuit_name.as_ref().unwrap().clone()),
-                    span: variable.span.clone(),
-                });
-            }
->>>>>>> 3b52459f
         }
 
         input.clone()
