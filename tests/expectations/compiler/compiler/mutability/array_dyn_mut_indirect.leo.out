--- conflicted
+++ resolved
@@ -38,14 +38,7 @@
             r0:
               type: "[(u32, u32); 3]"
               value: "[(1, 1), (2, 2), (0, 1)]"
-<<<<<<< HEAD
-    initial_ast: 3c8c2d29df07366b3abb738f6f55e3e1e453a428d97b897422d13bc8e007a69b
-    imports_resolved_ast: 1a08d08854665292fedc0d3915398099f1c42775cb2de5dd945424c91020373d
-    canonicalized_ast: 1a08d08854665292fedc0d3915398099f1c42775cb2de5dd945424c91020373d
-    type_inferenced_ast: 5410d82aa5516711548865102c6d30ace0323c3bc9530b2cc983c8a770190b78
-=======
-    initial_ast: 764090b28d2d27d66da56e7d0e91fd49b539c1632a0898af4d090d68bd669d47
-    imports_resolved_ast: 81875ad2ddf1eea4e75450da50c03f8192f116370411b95f445798530dc36167
-    canonicalized_ast: 81875ad2ddf1eea4e75450da50c03f8192f116370411b95f445798530dc36167
-    type_inferenced_ast: 65f0f6e402fa595e4960ac9c53d345fa89f605da6b7f71cd0140395c29557cc0
->>>>>>> 9ad0d8d9
+    initial_ast: 80bb51420ba9df107a1d4081639e3c90c5b959d2e9a3786465c6a5cfdb512509
+    imports_resolved_ast: 5fb86872d0e3922b37cdb6d1a3dc38b0e0888033a0f9cbbadd402f6d472ca22c
+    canonicalized_ast: 5fb86872d0e3922b37cdb6d1a3dc38b0e0888033a0f9cbbadd402f6d472ca22c
+    type_inferenced_ast: de78e41cf7ee4f93c288b3cfb1812e5b0ab166dd133fbbc67f9ec87fa1fa2de2