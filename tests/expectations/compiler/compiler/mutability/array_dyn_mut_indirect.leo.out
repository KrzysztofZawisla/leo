--- conflicted
+++ resolved
@@ -4,11 +4,11 @@
 outputs:
   - circuit:
       num_public_variables: 0
-      num_private_variables: 224
-      num_constraints: 224
-      at: 519af042e0e897fcec69ab61b3704fe86ec463eaa153e686e3bf3ea880f35e4a
-      bt: 619b0cc518e1abb45fb794d37c59164f17ebaf2f7014392162826636d46a7c63
-      ct: bcaa10eafb8e74a56c4387a478d25a9fc2de930e16b92352bc04f4a00d0c714d
+      num_private_variables: 1914
+      num_constraints: 2558
+      at: 4736445d494d9b9a754b2eb5c91df5310290d0954417b5a89918f2bf1f4ae134
+      bt: 36a24962d91c3492840ab49513db6874c8e617cf8d1b985f756cd54843dac885
+      ct: 0132d343b82fee719c3af5146f4417ae3fa7c285f1b5e2aebe9ce2e4505cc336
     ir:
       - "decl f0: <0>"
       - "  store &v1, ((v0), (), (), ())"
@@ -278,14 +278,7 @@
             r0:
               type: "[(u32, u32); 3]"
               value: "[(1, 1), (2, 2), (0, 1)]"
-<<<<<<< HEAD
-    initial_ast: 9b212cce633868e2402117894ac37c7729f2f8ed44a90cd649d12d8244c5c1e8
-    imports_resolved_ast: 6717a99638edf16c4b8ee18a64094c728ba958e31cc919d84dcb871022704058
-    canonicalized_ast: 6717a99638edf16c4b8ee18a64094c728ba958e31cc919d84dcb871022704058
-    type_inferenced_ast: 2e69a691d3dced98faa35cf12824cd7e1ccbe16cf83f641b33d6dcd7845513f1
-=======
-    initial_ast: 80bb51420ba9df107a1d4081639e3c90c5b959d2e9a3786465c6a5cfdb512509
-    imports_resolved_ast: 5fb86872d0e3922b37cdb6d1a3dc38b0e0888033a0f9cbbadd402f6d472ca22c
-    canonicalized_ast: 5fb86872d0e3922b37cdb6d1a3dc38b0e0888033a0f9cbbadd402f6d472ca22c
-    type_inferenced_ast: de78e41cf7ee4f93c288b3cfb1812e5b0ab166dd133fbbc67f9ec87fa1fa2de2
->>>>>>> d621ee72
+    initial_ast: 06405789d9349fa2720e4e9be9de2b811e3f0e2f1bb729534c4ed88d771cb4fa
+    imports_resolved_ast: 5aa13f959c80166d71266812df28a11f205e56ff0c28cdd334da48fdde60a9e7
+    canonicalized_ast: 5aa13f959c80166d71266812df28a11f205e56ff0c28cdd334da48fdde60a9e7
+    type_inferenced_ast: b27abd300e0a70438e27ddb9c455f740fa7617fa9f0727f522a45d0dbcc31bae