--- conflicted
+++ resolved
@@ -41,14 +41,7 @@
             a:
               type: bool
               value: "true"
-<<<<<<< HEAD
-    initial_ast: abb12e27836f567fb0654b32049efe8cd5ce454f49f2eabf2f15750bea227156
-    imports_resolved_ast: d56c93a0a932588c2bc46a1c3a2e2bfccfec9280f8636c1ef4954753b14b41eb
-    canonicalized_ast: d56c93a0a932588c2bc46a1c3a2e2bfccfec9280f8636c1ef4954753b14b41eb
-    type_inferenced_ast: 0310eadcfe7f24591ba9b3c64a007e0250e2b310dfd8faa4bd3c3f3684387d1b
-=======
-    initial_ast: d722883f9776a8c48a3fbdb3c0d4d5ac19e98b8fb65c271ddd6ae083302f89f6
-    imports_resolved_ast: 2f2284ae5a057a98169fecbb259d18c20a75c24ee3a7c5a9a36e6c55e8ee93a2
-    canonicalized_ast: 2f2284ae5a057a98169fecbb259d18c20a75c24ee3a7c5a9a36e6c55e8ee93a2
-    type_inferenced_ast: 1e52ee413ca698f781faa8371be198afe6e7aabf21bdf82fe583ad7b0c556216
->>>>>>> 9ad0d8d9
+    initial_ast: d4a8d1334d6cd4fd3fa829b78e3949558b5c6706fe1b60d964e631b9bd9afffa
+    imports_resolved_ast: 1d49102bace80ec320bc099875cf9bb4bb62c2e76d010318914bbf849884a7cf
+    canonicalized_ast: 1d49102bace80ec320bc099875cf9bb4bb62c2e76d010318914bbf849884a7cf
+    type_inferenced_ast: a998e85860e0f067ffda4acf958f78088ce01f44c7e7436b93e13e6a9fe0f6d7