--- conflicted
+++ resolved
@@ -4,21 +4,11 @@
 outputs:
   - circuit:
       num_public_variables: 0
-      num_private_variables: 163
-      num_constraints: 166
-      at: e2f969e491a428da7914fefa9228e607ef3fe626f45b62eae0c5ac5edffad114
-      bt: 9023713ed07ce1c28f365db74e84c2d0436a61fb54a365de5a3d79837072efa1
-      ct: fe4a6235b72520058f0db4ed71df4d5d1fb6e29f7a51f1c184cc48b73d3cefde
-    ir:
-      - "decl f0: <0>"
-      - "  store &v1, ((v0), (), (), ())"
-      - "  store &v3, v2"
-      - "  repeat 2, &v4, false, 0, 3"
-      - "    sub &v5, v3, 1"
-      - "    store &v3, v5"
-      - "  eq &v6, v3, 0"
-      - "  retn v6"
-      - ""
+      num_private_variables: 162
+      num_constraints: 165
+      at: 5b2ee97bca1c978a9cb40345a5358b6da05b06c94ef08ade726f32a8d0840c4e
+      bt: 9dc810c17c3ede695558cbade305db754bfc9de90c983ab114557f2cc9bb3631
+      ct: 16ed7b0c9d703be9a60d4b2e0da9a52403de8b03c35a545db7c05b698eddcdfd
     output:
       - input_file: inputs/u32_3.in
         output:
@@ -26,14 +16,7 @@
             a:
               type: bool
               value: "true"
-<<<<<<< HEAD
-    initial_ast: ca79d90785e4819500f8c8e3ec51526fda79fa0a762a535fdb2f272fcd95d4a6
-    imports_resolved_ast: ca79d90785e4819500f8c8e3ec51526fda79fa0a762a535fdb2f272fcd95d4a6
-    canonicalized_ast: 0ca690503146912edadfb8df50268b90e9b1dfa0d33944d9450bb7535d681b84
-    type_inferenced_ast: d7d300b3c5586d890ccd88810c6b762109b0700d15f3202ba237f2fe5d2819dd
-=======
     initial_ast: 416faf733ca084378ca66e5900ab7ffdbb057312e358d6652d6260eff3670fc6
     imports_resolved_ast: be25d44bdd75b2b0c8536d28be723e1e7aa8347aec71e065021b35c97d9bf156
     canonicalized_ast: 6900c1acd174c83e49adebff815b0f9608379690f351f32df83c755e83f0b7bb
-    type_inferenced_ast: 0cdf2a19040d022bdc0263dff24b42e492a1b656ab0d7fd23d35ad0a28b283c6
->>>>>>> 0e96bf8d
+    type_inferenced_ast: 0cdf2a19040d022bdc0263dff24b42e492a1b656ab0d7fd23d35ad0a28b283c6