---
namespace: Compile
expectation: Pass
outputs:
  - circuit:
      num_public_variables: 0
      num_private_variables: 2
      num_constraints: 2
      at: 401937c524c61a28b4fab76d7a1f85bb628850012af62362a0922610372faf92
      bt: cdf9a9cee4f2edf55111a95ae60bde9801080f6bde638a5c79273a39a2f9f7f5
      ct: 643d5437104296e21d906ecb15b2c96ad278f20cfc4af53b12bb6069bd853726
    ir:
      - "decl f0: <0>"
      - "  store &v1, ((v0), (), (), ())"
      - "  eq &v3, v2, true"
      - "  retn v3"
      - "decl f1: <4>"
      - "decl f2: <4>"
      - "  retn [0, 0, 0, 0, 0, 0, 0, 0, 0, 0, 0, 0, 0, 0, 0, 0, 0, 0, 0, 0, 0, 0, 0, 0, 0, 0, 0, 0, 0, 0, 0, 0]"
      - ""
    output:
      - input_file: input/dummy.in
        output:
          registers:
            r0:
              type: bool
              value: "true"
<<<<<<< HEAD
    initial_ast: b9d62532847f1bf0d43c726805b8263604314e0a4de13f527a2d1a0dde1de395
    imports_resolved_ast: 8a43a6de55e66db16d1dfe74d7fcb1f076b73dbf4353a2f507c9fc9f290d76d4
    canonicalized_ast: cf8ca5a73ff07be3e95de6583ab30f70db6b8626bd55e09b15e7d4ca45ac5fd0
    type_inferenced_ast: 3f5810d893c94f8e1dc646d9ae12f3ccae899ea0047e1701818e7aabdc3364b1
=======
    initial_ast: 0a138834560939331de0f995568c88c6f302f6b6a618b15853a7733f3a27a5fa
    imports_resolved_ast: bbe044d26292750336f98faa3d4bc1f7df32d05ecd0d0a091e61ff35bcc2e8c0
    canonicalized_ast: 4d2aa13307150ece9e276f7a7e9f7481a2b97a4ef2a15428cc47dab9b8c8542f
    type_inferenced_ast: 7af45b2a238bea3f011aacb586db9d75b691ce9e1c9698c054ca7c41cdd0b40e
>>>>>>> 9ad0d8d9
<|MERGE_RESOLUTION|>--- conflicted
+++ resolved
@@ -25,14 +25,7 @@
             r0:
               type: bool
               value: "true"
-<<<<<<< HEAD
-    initial_ast: b9d62532847f1bf0d43c726805b8263604314e0a4de13f527a2d1a0dde1de395
-    imports_resolved_ast: 8a43a6de55e66db16d1dfe74d7fcb1f076b73dbf4353a2f507c9fc9f290d76d4
-    canonicalized_ast: cf8ca5a73ff07be3e95de6583ab30f70db6b8626bd55e09b15e7d4ca45ac5fd0
-    type_inferenced_ast: 3f5810d893c94f8e1dc646d9ae12f3ccae899ea0047e1701818e7aabdc3364b1
-=======
-    initial_ast: 0a138834560939331de0f995568c88c6f302f6b6a618b15853a7733f3a27a5fa
-    imports_resolved_ast: bbe044d26292750336f98faa3d4bc1f7df32d05ecd0d0a091e61ff35bcc2e8c0
-    canonicalized_ast: 4d2aa13307150ece9e276f7a7e9f7481a2b97a4ef2a15428cc47dab9b8c8542f
-    type_inferenced_ast: 7af45b2a238bea3f011aacb586db9d75b691ce9e1c9698c054ca7c41cdd0b40e
->>>>>>> 9ad0d8d9
+    initial_ast: 81cddfd6d92d92315a4211b3d7b36bd69b1ebc0e94b5669ced6e21c68797944c
+    imports_resolved_ast: 67042a6c18a82d793480eebb86fc3d25d6509bfc884a241359bcb06beb5b1018
+    canonicalized_ast: 84b50fa2df6dd96495d6707cee0f0aeb86cfe17c309c9b6ad9b0483a8765f551
+    type_inferenced_ast: 2d5a0c0761d9988ca048cca4d858d80cff720c4f3b447c0d11c200ff8444b3af