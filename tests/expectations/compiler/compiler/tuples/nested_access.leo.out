--- conflicted
+++ resolved
@@ -33,14 +33,7 @@
             c:
               type: bool
               value: "false"
-<<<<<<< HEAD
-    initial_ast: 64856b2a16081c90c41ff37f2b0062363ba5484ca30a4680797abcc9e3cd8a4c
-    imports_resolved_ast: 78fcf3e1d2537f2590d937d90d82950999a436d019b2e287e8c8f4713d8ca7e9
-    canonicalized_ast: 78fcf3e1d2537f2590d937d90d82950999a436d019b2e287e8c8f4713d8ca7e9
-    type_inferenced_ast: 81146c93d0977e4fce9f273d8551dfbaf5a44103c21c79feaacaaeef9c76d29b
-=======
-    initial_ast: dca09288afa61152c15d167fc120bab6fc750f22eda2e884e7c320578444f386
-    imports_resolved_ast: 073639ec3ec17b3e1561ff9c95c2b7c111e5b3fa95f2859fe9eb3d01e2a73680
-    canonicalized_ast: 073639ec3ec17b3e1561ff9c95c2b7c111e5b3fa95f2859fe9eb3d01e2a73680
-    type_inferenced_ast: ae2e589ff34b2f564e63be3943a5b0931bb0c86f24120b4710f23456312b6b2d
->>>>>>> 9ad0d8d9
+    initial_ast: 391d7b942af67a3771d25864001e32665b350f8962035a6fc17796fed161f597
+    imports_resolved_ast: 310b7b795598fd6a2eb92a7947b28d1eed41a4a7dd1b729bee2be27f93319d9e
+    canonicalized_ast: 310b7b795598fd6a2eb92a7947b28d1eed41a4a7dd1b729bee2be27f93319d9e
+    type_inferenced_ast: 0f845afa9aa2c7eba2eaf0a56e0fd550b13a1df67fc33881338a634c274a6997