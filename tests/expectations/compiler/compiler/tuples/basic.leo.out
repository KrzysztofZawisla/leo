---
namespace: Compile
expectation: Pass
outputs:
  - circuit:
      num_public_variables: 0
      num_private_variables: 4
      num_constraints: 4
      at: ba65c8c85d676559099b1e0b0b0409fc2af441050591ecbbdd00319fd879f941
      bt: 89fc68aab179f6cf1f33e0e9313f7d7e73fcb89048e3bc03c14705b1686ae2bb
      ct: 210e130878aabaf46f1fe72749a263f9eb71c6a262b80f13882ed08d472c0ecd
    ir:
      - "decl f0: <0>"
      - "  store &v2, ((v0, v1), (), (), ())"
      - "  store &v4, (true, false)"
      - "  retn (true, false)"
      - ""
    output:
      - input_file: inputs/true_true.in
        output:
          registers:
            b:
              type: bool
              value: "true"
            c:
              type: bool
              value: "false"
<<<<<<< HEAD
    initial_ast: 66937fa3df15550a6245fa705705a48da09800d8b46242ba41c0e8d82bc53fa2
    imports_resolved_ast: d10f49e517aab06d5042d080b1d8abd58e1e3f976cdad8ea075664d5cc878e87
    canonicalized_ast: d10f49e517aab06d5042d080b1d8abd58e1e3f976cdad8ea075664d5cc878e87
    type_inferenced_ast: eb433f60a93de73c4b0ad60093a23dd19e6b44c2eb9171dc7a1333b25604ea47
=======
    initial_ast: c0bfc4e0498deb4010f804da113bdec31d828a256756dbad14cf75063b932327
    imports_resolved_ast: bd948be1814895b92511b09b61df89423d8704e1a2203a23f9ba2cb8b83ecfb7
    canonicalized_ast: bd948be1814895b92511b09b61df89423d8704e1a2203a23f9ba2cb8b83ecfb7
    type_inferenced_ast: 3824280ac6206d24d25a7d8afbd78f4c81e392cbcdb1f77e023d50cd5678c977
>>>>>>> 9ad0d8d9
<|MERGE_RESOLUTION|>--- conflicted
+++ resolved
@@ -25,14 +25,7 @@
             c:
               type: bool
               value: "false"
-<<<<<<< HEAD
-    initial_ast: 66937fa3df15550a6245fa705705a48da09800d8b46242ba41c0e8d82bc53fa2
-    imports_resolved_ast: d10f49e517aab06d5042d080b1d8abd58e1e3f976cdad8ea075664d5cc878e87
-    canonicalized_ast: d10f49e517aab06d5042d080b1d8abd58e1e3f976cdad8ea075664d5cc878e87
-    type_inferenced_ast: eb433f60a93de73c4b0ad60093a23dd19e6b44c2eb9171dc7a1333b25604ea47
-=======
-    initial_ast: c0bfc4e0498deb4010f804da113bdec31d828a256756dbad14cf75063b932327
-    imports_resolved_ast: bd948be1814895b92511b09b61df89423d8704e1a2203a23f9ba2cb8b83ecfb7
-    canonicalized_ast: bd948be1814895b92511b09b61df89423d8704e1a2203a23f9ba2cb8b83ecfb7
-    type_inferenced_ast: 3824280ac6206d24d25a7d8afbd78f4c81e392cbcdb1f77e023d50cd5678c977
->>>>>>> 9ad0d8d9
+    initial_ast: 946aa0db4a5859057ab5f96ed0f62a5376df996ddf67be9d3bf730893bd753b9
+    imports_resolved_ast: 6c64b9e494b9c03a12bcc7bd9613ae19d2be09d627de16f4e7ad69ff3bad286f
+    canonicalized_ast: 6c64b9e494b9c03a12bcc7bd9613ae19d2be09d627de16f4e7ad69ff3bad286f
+    type_inferenced_ast: bd669d90c0b98692bafd250680783c58128b81368a1eaa820a72062f9c41a5a3