---
namespace: Compile
expectation: Pass
outputs:
  - circuit:
      num_public_variables: 0
      num_private_variables: 4944
      num_constraints: 4944
      at: f40b92e23eb578348ee716bc03393de830e3059ec234e42881e49767fdc97c3f
      bt: c7339947939085d838c8ed5c60dd5619bfa5d04985a2b35b9c3052ab25148e29
      ct: caca42d9d1a6d255ac4d47a1625a5c6dd43460a0d9b87ea50823b3694a5a2cb8
    output:
      - input_file: input/token_withdraw.in
        output:
          registers:
            r0:
              type: bool
              value: "true"
    initial_ast: 8463614be6eb344299e03c8b2ce8af6e32c0331f30e870e930595aa36d35cca8
<<<<<<< HEAD
    imports_resolved_ast: 9122bec41201f67377fce39d1e079f1e6a0da84b3fffa83a48f127c9b067c248
    canonicalized_ast: 9122bec41201f67377fce39d1e079f1e6a0da84b3fffa83a48f127c9b067c248
    type_inferenced_ast: 657b3746680ebea00b3a42e2e499b547e5e137f335bdcf12524cf4b9339a43cd
=======
    ir: e6e6b56a3a7aab52350ab5d3b56e1b34860d7d5824bdad2ac6edaab98025c0cd
    imports_resolved_ast: 3c7eed7a49b9ce38d9c18468f0a44feb74b8b34dcbfebfd074f629205c8591b3
    canonicalized_ast: 3c7eed7a49b9ce38d9c18468f0a44feb74b8b34dcbfebfd074f629205c8591b3
    type_inferenced_ast: 2b76ad7c1c161a245d72b7d3f2e26622c8f668d9bb33af32745b4aa99a1dd3df
>>>>>>> 3626fbdb
<|MERGE_RESOLUTION|>--- conflicted
+++ resolved
@@ -17,13 +17,7 @@
               type: bool
               value: "true"
     initial_ast: 8463614be6eb344299e03c8b2ce8af6e32c0331f30e870e930595aa36d35cca8
-<<<<<<< HEAD
+    ir: e6e6b56a3a7aab52350ab5d3b56e1b34860d7d5824bdad2ac6edaab98025c0cd
     imports_resolved_ast: 9122bec41201f67377fce39d1e079f1e6a0da84b3fffa83a48f127c9b067c248
     canonicalized_ast: 9122bec41201f67377fce39d1e079f1e6a0da84b3fffa83a48f127c9b067c248
-    type_inferenced_ast: 657b3746680ebea00b3a42e2e499b547e5e137f335bdcf12524cf4b9339a43cd
-=======
-    ir: e6e6b56a3a7aab52350ab5d3b56e1b34860d7d5824bdad2ac6edaab98025c0cd
-    imports_resolved_ast: 3c7eed7a49b9ce38d9c18468f0a44feb74b8b34dcbfebfd074f629205c8591b3
-    canonicalized_ast: 3c7eed7a49b9ce38d9c18468f0a44feb74b8b34dcbfebfd074f629205c8591b3
-    type_inferenced_ast: 2b76ad7c1c161a245d72b7d3f2e26622c8f668d9bb33af32745b4aa99a1dd3df
->>>>>>> 3626fbdb
+    type_inferenced_ast: 657b3746680ebea00b3a42e2e499b547e5e137f335bdcf12524cf4b9339a43cd