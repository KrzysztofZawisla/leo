--- conflicted
+++ resolved
@@ -24,14 +24,7 @@
             r0:
               type: bool
               value: "true"
-<<<<<<< HEAD
-    initial_ast: 7a98397ef472c7396accd295ce84ce2c872387e6ae978a8ab0cc12c534bcb6cc
-    imports_resolved_ast: 76d52273a5f9cef0b4e2c7af4e5fbe0f73885562c0a6bae3c48bdcdbb8c0ad53
-    canonicalized_ast: b46538e31d145a0e2747f6bc783f97b9d61c67e86d36f3afe0664e46c32b5696
-    type_inferenced_ast: 29d895548648680de40ac655a9e99838557dfab78acd1ab588f9fac15c67b10d
-=======
-    initial_ast: 636f76dd1ec846fcb672be0564711e2966379c1b10fc072574422f0054e62522
-    imports_resolved_ast: 0ab1ee7acefe19a365c6e4c54d33fde12726045e6e29779327956367ffd80c63
-    canonicalized_ast: 64291851dcf321ca935f5f2a183854dffec8c54b99ff3f6ffd2d9bba3716b499
-    type_inferenced_ast: cb96fb5c8a98f5f3493dd4a7d25080b92754dc5820acc83b939176f9c0bd36bf
->>>>>>> 9ad0d8d9
+    initial_ast: c5de431750e1a705ddae9ba5c73b97172e24881a306769b3d4cf46a8f6da3b6b
+    imports_resolved_ast: 4346e008d3ddf10c5663f48f47f9749ca2ae2bde5d48b9b727ab53c67c5c6a2c
+    canonicalized_ast: e2aebcf8b5a2ff133bb88ff9f9bbc81f9d552b0fe23481fc532dcf074cd9080d
+    type_inferenced_ast: 904454767cb2df02834849bdf4541537addbfe7a4d92e40613da353916dd11cc