---
namespace: Compile
expectation: Pass
outputs:
  - circuit:
      num_public_variables: 0
      num_private_variables: 223
      num_constraints: 223
      at: 87fe022f8971e90450cc219824d04ea84f08040429143393193aa2de0321759f
      bt: 65e18f4e1e32d72f87d238401f8397b5d8ba20e7da7d50cc5930faa5673cdb77
      ct: 389354117abccc4ef9f4822705889f64f1d16b7e0d2adae52005c7b91b0ccabb
    output:
      - input_file: input/main_multi_dimension_array.in
        output:
          registers:
            r0:
              type: bool
              value: "true"
<<<<<<< HEAD
    initial_ast: 6127a3a6067f141b9ee841012752a048aeced43e50b6efbba07aa679e71a05f5
    imports_resolved_ast: 6127a3a6067f141b9ee841012752a048aeced43e50b6efbba07aa679e71a05f5
    canonicalized_ast: 0a8db9dfcf944962aa9041568d3d74f60c90f315cfcf81ae80405c07d02bf4e7
    type_inferenced_ast: 24e6f3fef6862d35ca71118a2a56a22b71031cbe33a14d4b99f9ffd703e00722
=======
    initial_ast: 473f66e852f694cee2d87935eee5fe7306ee404b935515ad400a06872b124e5b
    imports_resolved_ast: 1ac27c0136c82b45125cbc3163e7925d1692f331a383727403de8b178ef75d32
    canonicalized_ast: d1dcb87af863b3e8da2a7fdf55ea77d00782e336b78a4e8235244682585fb46b
    type_inferenced_ast: 048829d3b097cc2876a4936c2d85ca39533c3bc716ffc29b6c024b5b1087dfe8
>>>>>>> a5f74195
<|MERGE_RESOLUTION|>--- conflicted
+++ resolved
@@ -16,14 +16,7 @@
             r0:
               type: bool
               value: "true"
-<<<<<<< HEAD
     initial_ast: 6127a3a6067f141b9ee841012752a048aeced43e50b6efbba07aa679e71a05f5
-    imports_resolved_ast: 6127a3a6067f141b9ee841012752a048aeced43e50b6efbba07aa679e71a05f5
-    canonicalized_ast: 0a8db9dfcf944962aa9041568d3d74f60c90f315cfcf81ae80405c07d02bf4e7
-    type_inferenced_ast: 24e6f3fef6862d35ca71118a2a56a22b71031cbe33a14d4b99f9ffd703e00722
-=======
-    initial_ast: 473f66e852f694cee2d87935eee5fe7306ee404b935515ad400a06872b124e5b
-    imports_resolved_ast: 1ac27c0136c82b45125cbc3163e7925d1692f331a383727403de8b178ef75d32
-    canonicalized_ast: d1dcb87af863b3e8da2a7fdf55ea77d00782e336b78a4e8235244682585fb46b
-    type_inferenced_ast: 048829d3b097cc2876a4936c2d85ca39533c3bc716ffc29b6c024b5b1087dfe8
->>>>>>> a5f74195
+    imports_resolved_ast: 914937230bb3cfd19d6734754e1ca3f6c00ccf579e03092af9d8dafb0fea9a0f
+    canonicalized_ast: ef661295b58f80199e6f795bc4b5b13bb1a271d15c320f741b77da2d08fa2bc6
+    type_inferenced_ast: 7f6e3d9c5aa2b7f108f5adab0b35264cf153655b9f26a2f2cce4e433b221d4b8