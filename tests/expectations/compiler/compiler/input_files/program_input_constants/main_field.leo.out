--- conflicted
+++ resolved
@@ -24,14 +24,7 @@
             r0:
               type: bool
               value: "false"
-<<<<<<< HEAD
-    initial_ast: 897169fc6c1d02d878e2fa2dc97d3c5f6fb7c1d1a14a0bb0abf2c0dd922811c3
-    imports_resolved_ast: c42d075ba02a947ef3358bd2b51afa8c8a4c8f8753f0aff4c4ca0bb2b426956e
-    canonicalized_ast: c42d075ba02a947ef3358bd2b51afa8c8a4c8f8753f0aff4c4ca0bb2b426956e
-    type_inferenced_ast: 9fea101c695b7379f761f2e44e477c7adb734c225592ec8dbe4af134c94de7de
-=======
-    initial_ast: a3a3fece322e4a9ea891b2ecf26bfcff0d8a55365b7eb17e48bf1c692b7510be
-    imports_resolved_ast: 4ae183ab1504194000aa011540bac9ca3c01b4e2cfa0ac6eaca14fe85e2a639c
-    canonicalized_ast: 4ae183ab1504194000aa011540bac9ca3c01b4e2cfa0ac6eaca14fe85e2a639c
-    type_inferenced_ast: 683e7732660c51ad8c526f15c8d2401e5def743b0b463f79431bab8de3523584
->>>>>>> 9ad0d8d9
+    initial_ast: a3b20fb6b9078d99254e82cfc403f7cba806298730921ab92505a2998b3da683
+    imports_resolved_ast: de56425da0d7aa9ab9f267c064987caa36f82120d04568a90ccfd97018ae1372
+    canonicalized_ast: de56425da0d7aa9ab9f267c064987caa36f82120d04568a90ccfd97018ae1372
+    type_inferenced_ast: 0c0f591e62bf58913a750968d1929cad4a3ae45e2b4dd2ffc56d4042fb3def2d