---
namespace: Compile
expectation: Pass
outputs:
  - circuit:
      num_public_variables: 0
      num_private_variables: 128
      num_constraints: 128
      at: 72135cf2aa239eead37945a3de3c3da2e2269faad6520e0f39d569d436c72530
      bt: b69c40cc3277ce8c8f9e895c3ad2bb1c4329338376ecebfa38de27e6f77f8d38
      ct: 8199c11547b06fee4848349ef1354c749be2964bea2cb0131b622f4f341a7b56
    ir:
      - "decl f0: <0>"
      - "  store &v1, ((v0), (), (), ())"
      - "  retn v2"
      - ""
    output:
      - input_file: input/array.in
        output:
          registers:
            r2:
              type: "[[u8; 4]; 2]"
<<<<<<< HEAD
              value: "[[0, 0, 0, 0], [0, 0, 0, 0]]"
    initial_ast: 010d0b94b6ddb74416025e35b34ce1c7feb5a768d8bf0f733c530f49b00f70c4
    imports_resolved_ast: b7c76abcbcacc73930dcf9a50445d06a948233fb548bca3589f7fdbc23e8ce0d
    canonicalized_ast: b7c76abcbcacc73930dcf9a50445d06a948233fb548bca3589f7fdbc23e8ce0d
    type_inferenced_ast: 0e640b6211fd054d7949ef119134255314e3b0aa6d932606ee778c5d76282858
=======
              value: "\"[0, 0, 0, 0][0, 0, 0, 0]\""
    initial_ast: f52501cbb68c0d5a05803728aa4ea7d8632ebbc9d7b58bd35dd0e8c8d7254faf
    imports_resolved_ast: 55c23c98091528f1159f150e0e0c39f78d4e075fd92b95cc896f35dd83bf41fd
    canonicalized_ast: 55c23c98091528f1159f150e0e0c39f78d4e075fd92b95cc896f35dd83bf41fd
    type_inferenced_ast: af61cdc7a91efc1e2a892909386f2d70f0fe361b6264be8f22ee818dbd4331d8
>>>>>>> 2a7298b8
<|MERGE_RESOLUTION|>--- conflicted
+++ resolved
@@ -20,16 +20,8 @@
           registers:
             r2:
               type: "[[u8; 4]; 2]"
-<<<<<<< HEAD
               value: "[[0, 0, 0, 0], [0, 0, 0, 0]]"
-    initial_ast: 010d0b94b6ddb74416025e35b34ce1c7feb5a768d8bf0f733c530f49b00f70c4
-    imports_resolved_ast: b7c76abcbcacc73930dcf9a50445d06a948233fb548bca3589f7fdbc23e8ce0d
-    canonicalized_ast: b7c76abcbcacc73930dcf9a50445d06a948233fb548bca3589f7fdbc23e8ce0d
-    type_inferenced_ast: 0e640b6211fd054d7949ef119134255314e3b0aa6d932606ee778c5d76282858
-=======
-              value: "\"[0, 0, 0, 0][0, 0, 0, 0]\""
     initial_ast: f52501cbb68c0d5a05803728aa4ea7d8632ebbc9d7b58bd35dd0e8c8d7254faf
     imports_resolved_ast: 55c23c98091528f1159f150e0e0c39f78d4e075fd92b95cc896f35dd83bf41fd
     canonicalized_ast: 55c23c98091528f1159f150e0e0c39f78d4e075fd92b95cc896f35dd83bf41fd
-    type_inferenced_ast: af61cdc7a91efc1e2a892909386f2d70f0fe361b6264be8f22ee818dbd4331d8
->>>>>>> 2a7298b8
+    type_inferenced_ast: af61cdc7a91efc1e2a892909386f2d70f0fe361b6264be8f22ee818dbd4331d8