--- conflicted
+++ resolved
@@ -16,12 +16,6 @@
             r0:
               type: bool
               value: "true"
-<<<<<<< HEAD
-    initial_ast: c548108297c45d7200d2ac2ba63508cf054c7155276cdf36edfd253b3e08760b
-    canonicalized_ast: c548108297c45d7200d2ac2ba63508cf054c7155276cdf36edfd253b3e08760b
-    type_inferenced_ast: b9175a900de11b17c46fd577284edcbea0edcf3623cb4aa2c6a0dbddc7aa0a62
-=======
-    initial_ast: 14d707805bc7e51b4b01dc9272ce7e7f1018c52a885a14177acb4e7ca34174f5
-    canonicalized_ast: 14d707805bc7e51b4b01dc9272ce7e7f1018c52a885a14177acb4e7ca34174f5
-    type_inferenced_ast: b399e663877ab10bb59844997e4a6a94e53c67cec20112a125906087a91f3a32
->>>>>>> 235daa9e
+    initial_ast: 21381595616fc58e28df26f9c89b4cddcd8219703cd877523c55c80617288e07
+    canonicalized_ast: 21381595616fc58e28df26f9c89b4cddcd8219703cd877523c55c80617288e07
+    type_inferenced_ast: 981b4059bbf5feaa39719dfd802585fca3ee841c3e78792eb7b68470a015a41a