---
namespace: Compile
expectation: Pass
outputs:
  - circuit:
      num_public_variables: 0
      num_private_variables: 7
      num_constraints: 3
      at: 27e285016f0cd27ac4cde3e5c675f9e72ea5d8a753af7fc25707f7be20921c60
      bt: f91b8601243dbd0d25e7df8f34ff304ca78a295fdfafbe0102ec6ce4fcb3c0f0
      ct: fe68b86a12c0b8c1585a656d7c4b8c47fbe19677b5da7ce0aae1d80dffb2a2ca
    ir:
      - "decl f0: <0>"
      - "  store &v1, ((v0), (), (), ())"
      - "  ne &v3, v2, 'a'"
      - "  pick &v4, v3, 'a', 'Z'"
      - "  retn v4"
      - ""
    output:
      - input_file: inputs/ascii.in
        output:
          registers:
            r:
              type: char
              value: Z
      - input_file: inputs/escaped_unicode1.in
        output:
          registers:
            r:
              type: char
              value: a
      - input_file: inputs/escaped_unicode2.in
        output:
          registers:
            r:
              type: char
              value: a
      - input_file: inputs/escaped_unicode3.in
        output:
          registers:
            r:
              type: char
              value: a
      - input_file: inputs/escaped_unicode4.in
        output:
          registers:
            r:
              type: char
              value: a
      - input_file: inputs/escaped_unicode5.in
        output:
          registers:
            r:
              type: char
              value: a
      - input_file: inputs/escaped_unicode6.in
        output:
          registers:
            r:
              type: char
              value: a
      - input_file: inputs/escaped.in
        output:
          registers:
            r:
              type: char
              value: a
      - input_file: inputs/hex1.in
        output:
          registers:
            r:
              type: char
              value: a
      - input_file: inputs/hex2.in
        output:
          registers:
            r:
              type: char
              value: a
      - input_file: inputs/unicode1.in
        output:
          registers:
            r:
              type: char
              value: a
      - input_file: inputs/unicode2.in
        output:
          registers:
            r:
              type: char
              value: a
      - input_file: inputs/unicode3.in
        output:
          registers:
            r:
              type: char
              value: a
      - input_file: inputs/unicode4.in
        output:
          registers:
            r:
              type: char
              value: a
      - input_file: inputs/unicode5.in
        output:
          registers:
            r:
              type: char
<<<<<<< HEAD
              value: a
    initial_ast: ac56e34b2a2cb282d36133df39d80947dfdfc56b5655b3ba9f408ba529c8f505
    imports_resolved_ast: 11a4df3cb6ce54c7ee28b94b4e0a728b7a4895c8907b1a168e4ec726b316f093
    canonicalized_ast: 11a4df3cb6ce54c7ee28b94b4e0a728b7a4895c8907b1a168e4ec726b316f093
    type_inferenced_ast: 5b4c5ecb456864365fb66a730386b7dd6fc25427a1aaea5fb8c7017ede56bc32
=======
              value: "'a'"
    initial_ast: deb875863472b0fa65f002c75732e5e6d87de3641bf799c13eeaa32bbba70705
    imports_resolved_ast: 19812cd50a6682613586cb11447a29295ef315639b6b536dc61e3bbce277c9f4
    canonicalized_ast: 19812cd50a6682613586cb11447a29295ef315639b6b536dc61e3bbce277c9f4
    type_inferenced_ast: 7c35aca042bba8f50725a7a7295bdd99a6e630d0e8c366a33f9a425f235b488f
>>>>>>> 2a7298b8
<|MERGE_RESOLUTION|>--- conflicted
+++ resolved
@@ -106,16 +106,8 @@
           registers:
             r:
               type: char
-<<<<<<< HEAD
               value: a
-    initial_ast: ac56e34b2a2cb282d36133df39d80947dfdfc56b5655b3ba9f408ba529c8f505
-    imports_resolved_ast: 11a4df3cb6ce54c7ee28b94b4e0a728b7a4895c8907b1a168e4ec726b316f093
-    canonicalized_ast: 11a4df3cb6ce54c7ee28b94b4e0a728b7a4895c8907b1a168e4ec726b316f093
-    type_inferenced_ast: 5b4c5ecb456864365fb66a730386b7dd6fc25427a1aaea5fb8c7017ede56bc32
-=======
-              value: "'a'"
     initial_ast: deb875863472b0fa65f002c75732e5e6d87de3641bf799c13eeaa32bbba70705
     imports_resolved_ast: 19812cd50a6682613586cb11447a29295ef315639b6b536dc61e3bbce277c9f4
     canonicalized_ast: 19812cd50a6682613586cb11447a29295ef315639b6b536dc61e3bbce277c9f4
-    type_inferenced_ast: 7c35aca042bba8f50725a7a7295bdd99a6e630d0e8c366a33f9a425f235b488f
->>>>>>> 2a7298b8
+    type_inferenced_ast: 7c35aca042bba8f50725a7a7295bdd99a6e630d0e8c366a33f9a425f235b488f