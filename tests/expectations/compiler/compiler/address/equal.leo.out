--- conflicted
+++ resolved
@@ -271,14 +271,7 @@
             a:
               type: bool
               value: "false"
-<<<<<<< HEAD
-    initial_ast: 3e301bd5c7c75878e1e06fd7ee1fe7aefa157c8d149277d75fe452561e21ae0b
-    imports_resolved_ast: 82a7597e3204f0435e5c87687b9cbec46fbce30da37d161567af04c39da6d11e
-    canonicalized_ast: 82a7597e3204f0435e5c87687b9cbec46fbce30da37d161567af04c39da6d11e
-    type_inferenced_ast: f083c1eb210ad234cdb83cea0eda21cb727160e21932519b655e5795106a761e
-=======
-    initial_ast: 77d4330428a4d278c112fdeca44c0e9b3c421e469771ff98464979db1017409e
-    imports_resolved_ast: 9d83e4b1cb42ce589a74a0e2c008304b1297b3502afa4540bd754c959f87eff4
-    canonicalized_ast: 9d83e4b1cb42ce589a74a0e2c008304b1297b3502afa4540bd754c959f87eff4
-    type_inferenced_ast: 40911bb509d0257c676251d33e2108c295fd31b0d98f58d9f3cd15d1802d45d7
->>>>>>> 03f78d56
+    initial_ast: 52770c6bb3fb59a730436dce6a584122b91cb4b52b883d5828bf684ba778eec3
+    imports_resolved_ast: e0fe8520e8cbbe7ddafea24c9108cd9d92f4144f0e9847fc155c50df2dde5689
+    canonicalized_ast: e0fe8520e8cbbe7ddafea24c9108cd9d92f4144f0e9847fc155c50df2dde5689
+    type_inferenced_ast: 0c08a7a05d23362b58c0c826d53190ee1f9720afc21473ed019461504f2fa2c2