---
namespace: Compile
expectation: Pass
outputs:
  - circuit:
      num_public_variables: 0
      num_private_variables: 96
      num_constraints: 96
      at: cdfd9d834430c71e1bac69e14f992e28f9362a2aae21bb6d03c702386099e275
      bt: 57bf1f9bb5e733d04a0ccb226f8d487de61ac4f08a997405976cf8854e105e7f
      ct: 0eb0af4085182af2cc7bd348dfa8c10c104c96fdc515cb6f8d88f9f836a94826
    ir:
      - "decl f0: <0>"
      - "  store &v1, ((v0), (), (), ())"
      - "  eq &v3, v2, [[0, 0], [0, 0], [0, 0]]"
      - "  retn v3"
      - "decl f1: <4>"
      - "  retn [false, false, false, false, false, false, false, false, false, false, false, false, false, false, false, false, false, false, false, false, false, false, false, false, false, false, false, false, false, false, false, false, false, false, false, false, false, false, false, false, false, false, false, false, false, false, false, false, false, false, false, false, false, false, false, false, false, false, false, false, false, false, false, false, false, false, false, false, false, false, false, false, false, false, false, false, false, false, false, false, false, false, false, false, false, false, false, false, false, false, false, false, false, false, false, false, false, false, false, false, false, false, false, false, false, false, false, false, false, false, false, false, false, false, false, false, false, false, false, false, false, false, false, false, false, false, false, false, false, false, false, false, false, false, false, false, false, false, false, false, false, false, false, false, false, false, false, false, false, false, false, false, false, false, false, false, false, false, false, false, false, false, false, false, false, false, false, false, false, false, false, false, false, false, false, false, false, false, false, false, false, false, false, false, false, false, false, false, false, false, false, false, false, false, false, false, false, false, false, false, false, false, false, false, false, false, false, false, false, false, false, false, false, false, false, false, false, false, false, false, false, false, false, false, false, false, false, false, false, false, false, false, false, false, false, false, false, false, false, false, false, false, false, false, false, false, false, false, false, false, false, false, false, false, false, false]"
      - "decl f2: <5>"
      - "  retn aleo1qnr4dkkvkgfqph0vzc3y6z2eu975wnpz2925ntjccd5cfqxtyu8sta57j8"
      - "decl f3: <6>"
      - "  retn [0, 0, 0, 0, 0, 0, 0, 0, 0, 0, 0, 0, 0, 0, 0, 0, 0, 0, 0, 0, 0, 0, 0, 0, 0, 0, 0, 0, 0, 0, 0, 0]"
      - "decl f4: <7>"
      - "  retn aleo1qnr4dkkvkgfqph0vzc3y6z2eu975wnpz2925ntjccd5cfqxtyu8sta57j8"
      - "decl f5: <8>"
      - "  retn [false, false, false, false, false, false, false, false, false, false, false, false, false, false, false, false, false, false, false, false, false, false, false, false, false, false, false, false, false, false, false, false, false, false, false, false, false, false, false, false, false, false, false, false, false, false, false, false, false, false, false, false, false, false, false, false, false, false, false, false, false, false, false, false, false, false, false, false, false, false, false, false, false, false, false, false, false, false, false, false, false, false, false, false, false, false, false, false, false, false, false, false, false, false, false, false, false, false, false, false, false, false, false, false, false, false, false, false, false, false, false, false, false, false, false, false, false, false, false, false, false, false, false, false, false, false, false, false, false, false, false, false, false, false, false, false, false, false, false, false, false, false, false, false, false, false, false, false, false, false, false, false, false, false, false, false, false, false, false, false, false, false, false, false, false, false, false, false, false, false, false, false, false, false, false, false, false, false, false, false, false, false, false, false, false, false, false, false, false, false, false, false, false, false, false, false, false, false, false, false, false, false, false, false, false, false, false, false, false, false, false, false, false, false, false, false, false, false, false, false, false, false, false, false, false, false, false, false, false, false, false, false, false, false, false, false, false, false, false, false, false, false, false, false, false, false, false, false, false, false, false, false, false, false, false, false]"
      - "decl f6: <9>"
      - "  retn aleo1qnr4dkkvkgfqph0vzc3y6z2eu975wnpz2925ntjccd5cfqxtyu8sta57j8"
      - "decl f7: <10>"
      - "  retn [0, 0, 0, 0, 0, 0, 0, 0, 0, 0, 0, 0, 0, 0, 0, 0, 0, 0, 0, 0, 0, 0, 0, 0, 0, 0, 0, 0, 0, 0, 0, 0]"
      - "decl f8: <11>"
      - "  retn aleo1qnr4dkkvkgfqph0vzc3y6z2eu975wnpz2925ntjccd5cfqxtyu8sta57j8"
      - "decl f9: <12>"
      - "  retn 0"
      - "decl f10: <13>"
      - "  retn [false]"
      - "decl f11: <14>"
      - "  retn false"
      - "decl f12: <15>"
      - "  retn [0]"
      - "decl f13: <16>"
      - "  retn false"
      - "decl f14: <17>"
      - "  retn [false]"
      - "decl f15: <18>"
      - "  retn false"
      - "decl f16: <19>"
      - "  retn [0]"
      - "decl f17: <20>"
      - "  retn false"
      - "decl f18: <21>"
      - "  retn [false, false, false, false, false, false, false, false, false, false, false, false, false, false, false, false, false, false, false, false, false, false, false, false, false, false, false, false, false, false, false, false, false, false, false, false, false, false, false, false, false, false, false, false, false, false, false, false, false, false, false, false, false, false, false, false, false, false, false, false, false, false, false, false, false, false, false, false, false, false, false, false, false, false, false, false, false, false, false, false, false, false, false, false, false, false, false, false, false, false, false, false, false, false, false, false, false, false, false, false, false, false, false, false, false, false, false, false, false, false, false, false, false, false, false, false, false, false, false, false, false, false, false, false, false, false, false, false, false, false, false, false, false, false, false, false, false, false, false, false, false, false, false, false, false, false, false, false, false, false, false, false, false, false, false, false, false, false, false, false, false, false, false, false, false, false, false, false, false, false, false, false, false, false, false, false, false, false, false, false, false, false, false, false, false, false, false, false, false, false, false, false, false, false, false, false, false, false, false, false, false, false, false, false, false, false, false, false, false, false, false, false, false, false, false, false, false, false, false, false, false, false, false, false, false, false, false, false, false, false, false, false, false, false, false, false, false, false, false, false, false, false, false, false, false, false, false, false, false, false, false, false, false]"
      - "decl f19: <22>"
      - "  retn 'a'"
      - "decl f20: <23>"
      - "  retn [0, 0, 0, 0, 0, 0, 0, 0, 0, 0, 0, 0, 0, 0, 0, 0, 0, 0, 0, 0, 0, 0, 0, 0, 0, 0, 0, 0, 0, 0, 0, 0]"
      - "decl f21: <24>"
      - "  retn 'a'"
      - "decl f22: <25>"
      - "  retn [false, false, false, false, false, false, false, false, false, false, false, false, false, false, false, false, false, false, false, false, false, false, false, false, false, false, false, false, false, false, false, false, false, false, false, false, false, false, false, false, false, false, false, false, false, false, false, false, false, false, false, false, false, false, false, false, false, false, false, false, false, false, false, false, false, false, false, false, false, false, false, false, false, false, false, false, false, false, false, false, false, false, false, false, false, false, false, false, false, false, false, false, false, false, false, false, false, false, false, false, false, false, false, false, false, false, false, false, false, false, false, false, false, false, false, false, false, false, false, false, false, false, false, false, false, false, false, false, false, false, false, false, false, false, false, false, false, false, false, false, false, false, false, false, false, false, false, false, false, false, false, false, false, false, false, false, false, false, false, false, false, false, false, false, false, false, false, false, false, false, false, false, false, false, false, false, false, false, false, false, false, false, false, false, false, false, false, false, false, false, false, false, false, false, false, false, false, false, false, false, false, false, false, false, false, false, false, false, false, false, false, false, false, false, false, false, false, false, false, false, false, false, false, false, false, false, false, false, false, false, false, false, false, false, false, false, false, false, false, false, false, false, false, false, false, false, false, false, false, false, false, false, false]"
      - "decl f23: <26>"
      - "  retn 'a'"
      - "decl f24: <27>"
      - "  retn [0, 0, 0, 0, 0, 0, 0, 0, 0, 0, 0, 0, 0, 0, 0, 0, 0, 0, 0, 0, 0, 0, 0, 0, 0, 0, 0, 0, 0, 0, 0, 0]"
      - "decl f25: <28>"
      - "  retn 'a'"
      - "decl f26: <29>"
      - "  retn [false, false, false, false, false, false, false, false, false, false, false, false, false, false, false, false, false, false, false, false, false, false, false, false, false, false, false, false, false, false, false, false, false, false, false, false, false, false, false, false, false, false, false, false, false, false, false, false, false, false, false, false, false, false, false, false, false, false, false, false, false, false, false, false, false, false, false, false, false, false, false, false, false, false, false, false, false, false, false, false, false, false, false, false, false, false, false, false, false, false, false, false, false, false, false, false, false, false, false, false, false, false, false, false, false, false, false, false, false, false, false, false, false, false, false, false, false, false, false, false, false, false, false, false, false, false, false, false, false, false, false, false, false, false, false, false, false, false, false, false, false, false, false, false, false, false, false, false, false, false, false, false, false, false, false, false, false, false, false, false, false, false, false, false, false, false, false, false, false, false, false, false, false, false, false, false, false, false, false, false, false, false, false, false, false, false, false, false, false, false, false, false, false, false, false, false, false, false, false, false, false, false, false, false, false, false, false, false, false, false, false, false, false, false, false, false, false, false, false, false, false, false, false, false, false, false, false, false, false, false, false, false, false, false, false, false, false, false, false, false, false, false, false, false, false, false, false, false, false, false, false, false, false]"
      - "decl f27: <30>"
      - "  retn []"
      - "decl f28: <31>"
      - "  retn [0, 0, 0, 0, 0, 0, 0, 0, 0, 0, 0, 0, 0, 0, 0, 0, 0, 0, 0, 0, 0, 0, 0, 0, 0, 0, 0, 0, 0, 0, 0, 0]"
      - "decl f29: <32>"
      - "  retn []"
      - "decl f30: <33>"
      - "  retn [false, false, false, false, false, false, false, false, false, false, false, false, false, false, false, false, false, false, false, false, false, false, false, false, false, false, false, false, false, false, false, false, false, false, false, false, false, false, false, false, false, false, false, false, false, false, false, false, false, false, false, false, false, false, false, false, false, false, false, false, false, false, false, false, false, false, false, false, false, false, false, false, false, false, false, false, false, false, false, false, false, false, false, false, false, false, false, false, false, false, false, false, false, false, false, false, false, false, false, false, false, false, false, false, false, false, false, false, false, false, false, false, false, false, false, false, false, false, false, false, false, false, false, false, false, false, false, false, false, false, false, false, false, false, false, false, false, false, false, false, false, false, false, false, false, false, false, false, false, false, false, false, false, false, false, false, false, false, false, false, false, false, false, false, false, false, false, false, false, false, false, false, false, false, false, false, false, false, false, false, false, false, false, false, false, false, false, false, false, false, false, false, false, false, false, false, false, false, false, false, false, false, false, false, false, false, false, false, false, false, false, false, false, false, false, false, false, false, false, false, false, false, false, false, false, false, false, false, false, false, false, false, false, false, false, false, false, false, false, false, false, false, false, false, false, false, false, false, false, false, false, false, false]"
      - "decl f31: <34>"
      - "  retn []"
      - "decl f32: <35>"
      - "  retn [0, 0, 0, 0, 0, 0, 0, 0, 0, 0, 0, 0, 0, 0, 0, 0, 0, 0, 0, 0, 0, 0, 0, 0, 0, 0, 0, 0, 0, 0, 0, 0]"
      - "decl f33: <36>"
      - "  retn []"
      - "decl f34: <37>"
      - "  retn [false, false, false, false, false, false, false, false, false, false, false, false, false, false, false, false, false, false, false, false, false, false, false, false, false, false, false, false, false, false, false, false, false, false, false, false, false, false, false, false, false, false, false, false, false, false, false, false, false, false, false, false, false, false, false, false, false, false, false, false, false, false, false, false, false, false, false, false, false, false, false, false, false, false, false, false, false, false, false, false, false, false, false, false, false, false, false, false, false, false, false, false, false, false, false, false, false, false, false, false, false, false, false, false, false, false, false, false, false, false, false, false, false, false, false, false, false, false, false, false, false, false, false, false, false, false, false, false, false, false, false, false, false, false, false, false, false, false, false, false, false, false, false, false, false, false, false, false, false, false, false, false, false, false, false, false, false, false, false, false, false, false, false, false, false, false, false, false, false, false, false, false, false, false, false, false, false, false, false, false, false, false, false, false, false, false, false, false, false, false, false, false, false, false, false, false, false, false, false, false, false, false, false, false, false, false, false, false, false, false, false, false, false, false, false, false, false, false, false, false, false, false, false, false, false, false, false, false, false, false, false, false, false, false, false, false, false, false, false, false, false, false, false, false, false, false, false, false, false, false, false, false, false, false, false, false, false, false, false, false, false, false, false, false, false, false, false, false, false, false, false, false, false, false, false, false, false, false, false, false, false, false, false, false, false, false, false, false, false, false, false, false, false, false, false, false, false, false, false, false, false, false, false, false, false, false, false, false, false, false, false, false, false, false, false, false, false, false, false, false, false, false, false, false, false, false, false, false, false, false, false, false, false, false, false, false, false, false, false, false, false, false, false, false, false, false, false, false, false, false, false, false, false, false, false, false, false, false, false, false, false, false, false, false, false, false, false, false, false, false, false, false, false, false, false, false, false, false, false, false, false, false, false, false, false, false, false, false, false, false, false, false, false, false, false, false, false, false, false, false, false, false, false, false, false, false, false, false, false, false, false, false, false, false, false, false, false, false, false, false, false, false, false, false, false, false, false, false, false, false, false, false, false, false, false, false, false, false, false, false, false, false, false, false, false, false, false, false, false, false, false, false, false, false, false, false, false, false, false, false, false, false, false, false, false, false, false, false, false, false, false, false, false, false, false, false, false, false, false, false, false, false, false, false, false, false, false, false, false, false, false, false, false, false, false, false, false, false, false, false, false, false, false, false, false, false]"
      - "decl f35: <38>"
      - "  retn []group"
      - "decl f36: <39>"
      - "  retn [0, 0, 0, 0, 0, 0, 0, 0, 0, 0, 0, 0, 0, 0, 0, 0, 0, 0, 0, 0, 0, 0, 0, 0, 0, 0, 0, 0, 0, 0, 0, 0, 0, 0, 0, 0, 0, 0, 0, 0, 0, 0, 0, 0, 0, 0, 0, 0, 0, 0, 0, 0, 0, 0, 0, 0, 0, 0, 0, 0, 0, 0, 0, 0]"
      - "decl f37: <40>"
      - "  retn []group"
      - "decl f38: <41>"
      - "  retn [false, false, false, false, false, false, false, false, false, false, false, false, false, false, false, false, false, false, false, false, false, false, false, false, false, false, false, false, false, false, false, false, false, false, false, false, false, false, false, false, false, false, false, false, false, false, false, false, false, false, false, false, false, false, false, false, false, false, false, false, false, false, false, false, false, false, false, false, false, false, false, false, false, false, false, false, false, false, false, false, false, false, false, false, false, false, false, false, false, false, false, false, false, false, false, false, false, false, false, false, false, false, false, false, false, false, false, false, false, false, false, false, false, false, false, false, false, false, false, false, false, false, false, false, false, false, false, false, false, false, false, false, false, false, false, false, false, false, false, false, false, false, false, false, false, false, false, false, false, false, false, false, false, false, false, false, false, false, false, false, false, false, false, false, false, false, false, false, false, false, false, false, false, false, false, false, false, false, false, false, false, false, false, false, false, false, false, false, false, false, false, false, false, false, false, false, false, false, false, false, false, false, false, false, false, false, false, false, false, false, false, false, false, false, false, false, false, false, false, false, false, false, false, false, false, false, false, false, false, false, false, false, false, false, false, false, false, false, false, false, false, false, false, false, false, false, false, false, false, false, false, false, false, false, false, false, false, false, false, false, false, false, false, false, false, false, false, false, false, false, false, false, false, false, false, false, false, false, false, false, false, false, false, false, false, false, false, false, false, false, false, false, false, false, false, false, false, false, false, false, false, false, false, false, false, false, false, false, false, false, false, false, false, false, false, false, false, false, false, false, false, false, false, false, false, false, false, false, false, false, false, false, false, false, false, false, false, false, false, false, false, false, false, false, false, false, false, false, false, false, false, false, false, false, false, false, false, false, false, false, false, false, false, false, false, false, false, false, false, false, false, false, false, false, false, false, false, false, false, false, false, false, false, false, false, false, false, false, false, false, false, false, false, false, false, false, false, false, false, false, false, false, false, false, false, false, false, false, false, false, false, false, false, false, false, false, false, false, false, false, false, false, false, false, false, false, false, false, false, false, false, false, false, false, false, false, false, false, false, false, false, false, false, false, false, false, false, false, false, false, false, false, false, false, false, false, false, false, false, false, false, false, false, false, false, false, false, false, false, false, false, false, false, false, false, false, false, false, false, false, false, false, false, false, false, false, false, false, false, false, false, false, false, false, false, false, false, false, false, false, false, false, false, false, false, false]"
      - "decl f39: <42>"
      - "  retn []group"
      - "decl f40: <43>"
      - "  retn [0, 0, 0, 0, 0, 0, 0, 0, 0, 0, 0, 0, 0, 0, 0, 0, 0, 0, 0, 0, 0, 0, 0, 0, 0, 0, 0, 0, 0, 0, 0, 0, 0, 0, 0, 0, 0, 0, 0, 0, 0, 0, 0, 0, 0, 0, 0, 0, 0, 0, 0, 0, 0, 0, 0, 0, 0, 0, 0, 0, 0, 0, 0, 0]"
      - "decl f41: <44>"
      - "  retn []group"
      - "decl f42: <45>"
      - "  retn [false, false, false, false, false, false, false, false]"
      - "decl f43: <46>"
      - "  retn 0"
      - "decl f44: <47>"
      - "  retn [0]"
      - "decl f45: <48>"
      - "  retn 0"
      - "decl f46: <49>"
      - "  retn [false, false, false, false, false, false, false, false]"
      - "decl f47: <50>"
      - "  retn 0"
      - "decl f48: <51>"
      - "  retn [0]"
      - "decl f49: <52>"
      - "  retn 0"
      - "decl f50: <53>"
      - "  retn [false, false, false, false, false, false, false, false, false, false, false, false, false, false, false, false]"
      - "decl f51: <54>"
      - "  retn 0"
      - "decl f52: <55>"
      - "  retn [0, 0]"
      - "decl f53: <56>"
      - "  retn 0"
      - "decl f54: <57>"
      - "  retn [false, false, false, false, false, false, false, false, false, false, false, false, false, false, false, false]"
      - "decl f55: <58>"
      - "  retn 0"
      - "decl f56: <59>"
      - "  retn [0, 0]"
      - "decl f57: <60>"
      - "  retn 0"
      - "decl f58: <61>"
      - "  retn [false, false, false, false, false, false, false, false, false, false, false, false, false, false, false, false, false, false, false, false, false, false, false, false, false, false, false, false, false, false, false, false]"
      - "decl f59: <62>"
      - "  retn 0"
      - "decl f60: <63>"
      - "  retn [0, 0, 0, 0]"
      - "decl f61: <64>"
      - "  retn 0"
      - "decl f62: <65>"
      - "  retn [false, false, false, false, false, false, false, false, false, false, false, false, false, false, false, false, false, false, false, false, false, false, false, false, false, false, false, false, false, false, false, false]"
      - "decl f63: <66>"
      - "  retn 0"
      - "decl f64: <67>"
      - "  retn [0, 0, 0, 0]"
      - "decl f65: <68>"
      - "  retn 0"
      - "decl f66: <69>"
      - "  retn [false, false, false, false, false, false, false, false, false, false, false, false, false, false, false, false, false, false, false, false, false, false, false, false, false, false, false, false, false, false, false, false, false, false, false, false, false, false, false, false, false, false, false, false, false, false, false, false, false, false, false, false, false, false, false, false, false, false, false, false, false, false, false, false]"
      - "decl f67: <70>"
      - "  retn 0"
      - "decl f68: <71>"
      - "  retn [0, 0, 0, 0, 0, 0, 0, 0]"
      - "decl f69: <72>"
      - "  retn 0"
      - "decl f70: <73>"
      - "  retn [false, false, false, false, false, false, false, false, false, false, false, false, false, false, false, false, false, false, false, false, false, false, false, false, false, false, false, false, false, false, false, false, false, false, false, false, false, false, false, false, false, false, false, false, false, false, false, false, false, false, false, false, false, false, false, false, false, false, false, false, false, false, false, false]"
      - "decl f71: <74>"
      - "  retn 0"
      - "decl f72: <75>"
      - "  retn [0, 0, 0, 0, 0, 0, 0, 0]"
      - "decl f73: <76>"
      - "  retn 0"
      - "decl f74: <77>"
      - "  retn [false, false, false, false, false, false, false, false, false, false, false, false, false, false, false, false, false, false, false, false, false, false, false, false, false, false, false, false, false, false, false, false, false, false, false, false, false, false, false, false, false, false, false, false, false, false, false, false, false, false, false, false, false, false, false, false, false, false, false, false, false, false, false, false, false, false, false, false, false, false, false, false, false, false, false, false, false, false, false, false, false, false, false, false, false, false, false, false, false, false, false, false, false, false, false, false, false, false, false, false, false, false, false, false, false, false, false, false, false, false, false, false, false, false, false, false, false, false, false, false, false, false, false, false, false, false, false, false]"
      - "decl f75: <78>"
      - "  retn 0"
      - "decl f76: <79>"
      - "  retn [0, 0, 0, 0, 0, 0, 0, 0, 0, 0, 0, 0, 0, 0, 0, 0]"
      - "decl f77: <80>"
      - "  retn 0"
      - "decl f78: <81>"
      - "  retn [false, false, false, false, false, false, false, false, false, false, false, false, false, false, false, false, false, false, false, false, false, false, false, false, false, false, false, false, false, false, false, false, false, false, false, false, false, false, false, false, false, false, false, false, false, false, false, false, false, false, false, false, false, false, false, false, false, false, false, false, false, false, false, false, false, false, false, false, false, false, false, false, false, false, false, false, false, false, false, false, false, false, false, false, false, false, false, false, false, false, false, false, false, false, false, false, false, false, false, false, false, false, false, false, false, false, false, false, false, false, false, false, false, false, false, false, false, false, false, false, false, false, false, false, false, false, false, false]"
      - "decl f79: <82>"
      - "  retn 0"
      - "decl f80: <83>"
      - "  retn [0, 0, 0, 0, 0, 0, 0, 0, 0, 0, 0, 0, 0, 0, 0, 0]"
      - "decl f81: <84>"
      - "  retn 0"
      - "decl f82: <85>"
      - "  retn [false, false, false, false, false, false, false, false]"
      - "decl f83: <86>"
      - "  retn 0"
      - "decl f84: <87>"
      - "  retn [0]"
      - "decl f85: <88>"
      - "  retn 0"
      - "decl f86: <89>"
      - "  retn [false, false, false, false, false, false, false, false]"
      - "decl f87: <90>"
      - "  retn 0"
      - "decl f88: <91>"
      - "  retn [0]"
      - "decl f89: <92>"
      - "  retn 0"
      - "decl f90: <93>"
      - "  retn [false, false, false, false, false, false, false, false, false, false, false, false, false, false, false, false]"
      - "decl f91: <94>"
      - "  retn 0"
      - "decl f92: <95>"
      - "  retn [0, 0]"
      - "decl f93: <96>"
      - "  retn 0"
      - "decl f94: <97>"
      - "  retn [false, false, false, false, false, false, false, false, false, false, false, false, false, false, false, false]"
      - "decl f95: <98>"
      - "  retn 0"
      - "decl f96: <99>"
      - "  retn [0, 0]"
      - "decl f97: <100>"
      - "  retn 0"
      - "decl f98: <101>"
      - "  retn [false, false, false, false, false, false, false, false, false, false, false, false, false, false, false, false, false, false, false, false, false, false, false, false, false, false, false, false, false, false, false, false]"
      - "decl f99: <102>"
      - "  retn 0"
      - "decl f100: <103>"
      - "  retn [0, 0, 0, 0]"
      - "decl f101: <104>"
      - "  retn 0"
      - "decl f102: <105>"
      - "  retn [false, false, false, false, false, false, false, false, false, false, false, false, false, false, false, false, false, false, false, false, false, false, false, false, false, false, false, false, false, false, false, false]"
      - "decl f103: <106>"
      - "  retn 0"
      - "decl f104: <107>"
      - "  retn [0, 0, 0, 0]"
      - "decl f105: <108>"
      - "  retn 0"
      - "decl f106: <109>"
      - "  retn [false, false, false, false, false, false, false, false, false, false, false, false, false, false, false, false, false, false, false, false, false, false, false, false, false, false, false, false, false, false, false, false, false, false, false, false, false, false, false, false, false, false, false, false, false, false, false, false, false, false, false, false, false, false, false, false, false, false, false, false, false, false, false, false]"
      - "decl f107: <110>"
      - "  retn 0"
      - "decl f108: <111>"
      - "  retn [0, 0, 0, 0, 0, 0, 0, 0]"
      - "decl f109: <112>"
      - "  retn 0"
      - "decl f110: <113>"
      - "  retn [false, false, false, false, false, false, false, false, false, false, false, false, false, false, false, false, false, false, false, false, false, false, false, false, false, false, false, false, false, false, false, false, false, false, false, false, false, false, false, false, false, false, false, false, false, false, false, false, false, false, false, false, false, false, false, false, false, false, false, false, false, false, false, false]"
      - "decl f111: <114>"
      - "  retn 0"
      - "decl f112: <115>"
      - "  retn [0, 0, 0, 0, 0, 0, 0, 0]"
      - "decl f113: <116>"
      - "  retn 0"
      - "decl f114: <117>"
      - "  retn [false, false, false, false, false, false, false, false, false, false, false, false, false, false, false, false, false, false, false, false, false, false, false, false, false, false, false, false, false, false, false, false, false, false, false, false, false, false, false, false, false, false, false, false, false, false, false, false, false, false, false, false, false, false, false, false, false, false, false, false, false, false, false, false, false, false, false, false, false, false, false, false, false, false, false, false, false, false, false, false, false, false, false, false, false, false, false, false, false, false, false, false, false, false, false, false, false, false, false, false, false, false, false, false, false, false, false, false, false, false, false, false, false, false, false, false, false, false, false, false, false, false, false, false, false, false, false, false]"
      - "decl f115: <118>"
      - "  retn 0"
      - "decl f116: <119>"
      - "  retn [0, 0, 0, 0, 0, 0, 0, 0, 0, 0, 0, 0, 0, 0, 0, 0]"
      - "decl f117: <120>"
      - "  retn 0"
      - "decl f118: <121>"
      - "  retn [false, false, false, false, false, false, false, false, false, false, false, false, false, false, false, false, false, false, false, false, false, false, false, false, false, false, false, false, false, false, false, false, false, false, false, false, false, false, false, false, false, false, false, false, false, false, false, false, false, false, false, false, false, false, false, false, false, false, false, false, false, false, false, false, false, false, false, false, false, false, false, false, false, false, false, false, false, false, false, false, false, false, false, false, false, false, false, false, false, false, false, false, false, false, false, false, false, false, false, false, false, false, false, false, false, false, false, false, false, false, false, false, false, false, false, false, false, false, false, false, false, false, false, false, false, false, false, false]"
      - "decl f119: <122>"
      - "  retn 0"
      - "decl f120: <123>"
      - "  retn [0, 0, 0, 0, 0, 0, 0, 0, 0, 0, 0, 0, 0, 0, 0, 0]"
      - "decl f121: <124>"
      - "  retn 0"
      - ""
    output:
      - input_file: input/six_zeros.in
        output:
          registers:
            x:
              type: bool
              value: "true"
      - input_file: input/count_to_6.in
        output:
          registers:
            x:
              type: bool
              value: "false"
<<<<<<< HEAD
    initial_ast: 10e04f4274862fd2cc9dc198762ec92600a11a830a64e02a7a068b6d8eeba424
    imports_resolved_ast: d069d299f1cda272296de20a1d71e138da767e5aa5a79054d4d47d66da5dd5a6
    canonicalized_ast: 4e642775dd7ee02d6e625a0d246ae0acbfa71317071d20f2cd6022a28598a77d
    type_inferenced_ast: 04de3057596376cccd126c9698733729a3c08931b95309143308424aac7f7122
=======
    initial_ast: 2a17e39dd57a4cf7c7594d03b8b0ce00328ffc68214eee7e69c2bb67ac5c24cd
    imports_resolved_ast: 29a5ca59d2d52c4262ba30f9a7a2a68627163b8ba12e32d7e8fd33359c0633e8
    canonicalized_ast: a9baba38a48bd8ee86686b81983c36887799cdfe5596ec80454d84d179a424b4
    type_inferenced_ast: 50eb14a49b232dc148dfec3d20d8923ae3b694274caf7e3a308ef92a869200f4
>>>>>>> 03f78d56
<|MERGE_RESOLUTION|>--- conflicted
+++ resolved
@@ -270,14 +270,7 @@
             x:
               type: bool
               value: "false"
-<<<<<<< HEAD
-    initial_ast: 10e04f4274862fd2cc9dc198762ec92600a11a830a64e02a7a068b6d8eeba424
-    imports_resolved_ast: d069d299f1cda272296de20a1d71e138da767e5aa5a79054d4d47d66da5dd5a6
-    canonicalized_ast: 4e642775dd7ee02d6e625a0d246ae0acbfa71317071d20f2cd6022a28598a77d
-    type_inferenced_ast: 04de3057596376cccd126c9698733729a3c08931b95309143308424aac7f7122
-=======
-    initial_ast: 2a17e39dd57a4cf7c7594d03b8b0ce00328ffc68214eee7e69c2bb67ac5c24cd
-    imports_resolved_ast: 29a5ca59d2d52c4262ba30f9a7a2a68627163b8ba12e32d7e8fd33359c0633e8
-    canonicalized_ast: a9baba38a48bd8ee86686b81983c36887799cdfe5596ec80454d84d179a424b4
-    type_inferenced_ast: 50eb14a49b232dc148dfec3d20d8923ae3b694274caf7e3a308ef92a869200f4
->>>>>>> 03f78d56
+    initial_ast: 307b955ed75c029070f65160718b1cf9e14e19c5926d3234644fa9815c0a5885
+    imports_resolved_ast: 61499451f6e358f5f847e4931427ea62072c4f135c521707558882d066d7b02e
+    canonicalized_ast: 021d5d5b0e89ce4c843735ee45cf708ed17609c5fd96c4168e5dd7af46f5f350
+    type_inferenced_ast: 22e958fc662db2f9c8de5d64f796be25ef0357f1ac4cb0402c9e056d0cd8b4d3