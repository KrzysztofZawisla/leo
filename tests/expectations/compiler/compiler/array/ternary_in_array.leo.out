--- conflicted
+++ resolved
@@ -17,13 +17,7 @@
               type: bool
               value: "true"
     initial_ast: 52e8f18b9d6eee9dce5d3f57a581c2c7b1936383695f703d63e56f39bdd4e083
-<<<<<<< HEAD
+    ir: e45c069ba16f5e766c914616dd57752e82c52c5ea78efc0da831f327a0582e63
     imports_resolved_ast: a4c5958996aa237e0e6504f1446e684419db2f1af8b817bdace9a002e7796a0e
     canonicalized_ast: a4c5958996aa237e0e6504f1446e684419db2f1af8b817bdace9a002e7796a0e
-    type_inferenced_ast: 99dd984194af2d0f2b4fbebfed2a1c1356dbfe853e1922f389cd2d69d2ced5e7
-=======
-    ir: e45c069ba16f5e766c914616dd57752e82c52c5ea78efc0da831f327a0582e63
-    imports_resolved_ast: ed9c9ccfd1c8df10e2e5733eceda89d838c9b748ad6ed023ae647f20015864b2
-    canonicalized_ast: ed9c9ccfd1c8df10e2e5733eceda89d838c9b748ad6ed023ae647f20015864b2
-    type_inferenced_ast: a1b127c2421fd40e81fbde4b41e87edcaada30cb5e35428663c73087d01e235e
->>>>>>> 3626fbdb
+    type_inferenced_ast: 99dd984194af2d0f2b4fbebfed2a1c1356dbfe853e1922f389cd2d69d2ced5e7