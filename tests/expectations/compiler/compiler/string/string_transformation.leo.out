---
namespace: Compile
expectation: Pass
outputs:
  - circuit:
      num_public_variables: 0
      num_private_variables: 10
      num_constraints: 8
      at: 6904f63c63f844b99b057c129ae45ebb0b8661a85c44c9f92fbb76d123bb3ab3
      bt: 909d161ad8eabc71e9eee5857da9affe6c934a516bde8e09c09e1a18537ea096
      ct: 529d13cfa64187ef3af58b52a543cfe2d526df5b8ef795800a615c858d5eeb78
    output:
      - input_file: inputs/two.in
        output:
          registers:
            out:
              type: bool
              value: "true"
    initial_ast: 27e8e89ba3c7b66cf02bdc40c8061775b1706226a6ae3b75bb5d1a6f8785bb2e
<<<<<<< HEAD
    imports_resolved_ast: a52635cd2c5891a6ef5ac0d0b82d646491f8d1ddb76f14a781f3d0e9a81eba8b
    canonicalized_ast: 767d26e36af4fee4e2b5ac16375237af1c9709919070f0213ab0cbfddade4261
    type_inferenced_ast: cfadc3860cddaf0cdf2afb631f544cd9fcbf16dc78cdecc067f9243c367d23a6
=======
    ir: 6767d74c361807754c56a8413d28a65c9f97996c66937c91ec7880854ba33ead
    imports_resolved_ast: 8cfcd9ea98d84ff70576441ac25aa8a1de4fe921ad23acc24cd981a13d8d47fd
    canonicalized_ast: ea564b32d03be1f22f86b72b892817bedd668dd5625d6a72e50e3b74011b0265
    type_inferenced_ast: 8630b3e0cec3a12bb29774d4931fa15506c284492c8e677d0fcfff2c9efa45bb
>>>>>>> 3626fbdb
<|MERGE_RESOLUTION|>--- conflicted
+++ resolved
@@ -17,13 +17,7 @@
               type: bool
               value: "true"
     initial_ast: 27e8e89ba3c7b66cf02bdc40c8061775b1706226a6ae3b75bb5d1a6f8785bb2e
-<<<<<<< HEAD
+    ir: 6767d74c361807754c56a8413d28a65c9f97996c66937c91ec7880854ba33ead
     imports_resolved_ast: a52635cd2c5891a6ef5ac0d0b82d646491f8d1ddb76f14a781f3d0e9a81eba8b
     canonicalized_ast: 767d26e36af4fee4e2b5ac16375237af1c9709919070f0213ab0cbfddade4261
-    type_inferenced_ast: cfadc3860cddaf0cdf2afb631f544cd9fcbf16dc78cdecc067f9243c367d23a6
-=======
-    ir: 6767d74c361807754c56a8413d28a65c9f97996c66937c91ec7880854ba33ead
-    imports_resolved_ast: 8cfcd9ea98d84ff70576441ac25aa8a1de4fe921ad23acc24cd981a13d8d47fd
-    canonicalized_ast: ea564b32d03be1f22f86b72b892817bedd668dd5625d6a72e50e3b74011b0265
-    type_inferenced_ast: 8630b3e0cec3a12bb29774d4931fa15506c284492c8e677d0fcfff2c9efa45bb
->>>>>>> 3626fbdb
+    type_inferenced_ast: cfadc3860cddaf0cdf2afb631f544cd9fcbf16dc78cdecc067f9243c367d23a6