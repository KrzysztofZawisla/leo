--- conflicted
+++ resolved
@@ -17,13 +17,7 @@
               type: bool
               value: "true"
     initial_ast: 9f32857639fbc461ed7be3a703385c3acc6bedaa53e1e49d7d151484a9a367c9
-<<<<<<< HEAD
+    ir: 59da8b1ff4f32b8b47a004f96205ba9eced6f96701cea4e57dfd99a5aa537f04
     imports_resolved_ast: 5f1850937df0ce8bc763ffa3dd13a5a035a25e17b63cb94dfb88e6be8f932475
     canonicalized_ast: 5f1850937df0ce8bc763ffa3dd13a5a035a25e17b63cb94dfb88e6be8f932475
-    type_inferenced_ast: 9907bfbc030424ef2a528cb1cfd5f114149c96bbff2b0ec7fb5b62c1ac9a17ba
-=======
-    ir: 59da8b1ff4f32b8b47a004f96205ba9eced6f96701cea4e57dfd99a5aa537f04
-    imports_resolved_ast: 62ab8c97f8b440f3ea1a672996a6ae70bf18dd4b5976c9b8f5a4a6bf923e7712
-    canonicalized_ast: 62ab8c97f8b440f3ea1a672996a6ae70bf18dd4b5976c9b8f5a4a6bf923e7712
-    type_inferenced_ast: e0ae2c8265262fea58fde7c6e22849f25a329708f2b6a544d1dc2e0485de0f99
->>>>>>> 3626fbdb
+    type_inferenced_ast: 9907bfbc030424ef2a528cb1cfd5f114149c96bbff2b0ec7fb5b62c1ac9a17ba