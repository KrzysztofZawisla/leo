---
namespace: Compile
expectation: Pass
outputs:
  - circuit:
      num_public_variables: 0
      num_private_variables: 3
      num_constraints: 3
      at: 74affd242c169638ba2ba913cd2fa5d4070eef1055c7d8ac57dfb6d449d8fb14
      bt: fa4399093f64457849c38de4cad4cab3e1d90743e8be07d1b156b6088c5851ec
      ct: 5ae1625b488b3935122d8dd627fe575b388a5aa360378fa4407aad08baaed1e2
    ir:
      - "decl f0: <0>"
      - "  store &v2, ((v0, v1), (), (), ())"
      - "  store &v4, 1"
      - "  call &v5, f1, 1"
      - "  eq &v6, true, v3"
      - "  retn v6"
      - "decl f1: <7>"
      - "  store &v7, 0"
      - "decl f2: <8>"
      - "  retn [false, false, false, false, false, false, false, false, false, false, false, false, false, false, false, false, false, false, false, false, false, false, false, false, false, false, false, false, false, false, false, false, false, false, false, false, false, false, false, false, false, false, false, false, false, false, false, false, false, false, false, false, false, false, false, false, false, false, false, false, false, false, false, false, false, false, false, false, false, false, false, false, false, false, false, false, false, false, false, false, false, false, false, false, false, false, false, false, false, false, false, false, false, false, false, false, false, false, false, false, false, false, false, false, false, false, false, false, false, false, false, false, false, false, false, false, false, false, false, false, false, false, false, false, false, false, false, false, false, false, false, false, false, false, false, false, false, false, false, false, false, false, false, false, false, false, false, false, false, false, false, false, false, false, false, false, false, false, false, false, false, false, false, false, false, false, false, false, false, false, false, false, false, false, false, false, false, false, false, false, false, false, false, false, false, false, false, false, false, false, false, false, false, false, false, false, false, false, false, false, false, false, false, false, false, false, false, false, false, false, false, false, false, false, false, false, false, false, false, false, false, false, false, false, false, false, false, false, false, false, false, false, false, false, false, false, false, false, false, false, false, false, false, false, false, false, false, false, false, false, false, false, false, false, false, false]"
      - "decl f3: <9>"
      - "  retn aleo1qnr4dkkvkgfqph0vzc3y6z2eu975wnpz2925ntjccd5cfqxtyu8sta57j8"
      - "decl f4: <10>"
      - "  retn [0, 0, 0, 0, 0, 0, 0, 0, 0, 0, 0, 0, 0, 0, 0, 0, 0, 0, 0, 0, 0, 0, 0, 0, 0, 0, 0, 0, 0, 0, 0, 0]"
      - "decl f5: <11>"
      - "  retn aleo1qnr4dkkvkgfqph0vzc3y6z2eu975wnpz2925ntjccd5cfqxtyu8sta57j8"
      - "decl f6: <12>"
      - "  retn [false, false, false, false, false, false, false, false, false, false, false, false, false, false, false, false, false, false, false, false, false, false, false, false, false, false, false, false, false, false, false, false, false, false, false, false, false, false, false, false, false, false, false, false, false, false, false, false, false, false, false, false, false, false, false, false, false, false, false, false, false, false, false, false, false, false, false, false, false, false, false, false, false, false, false, false, false, false, false, false, false, false, false, false, false, false, false, false, false, false, false, false, false, false, false, false, false, false, false, false, false, false, false, false, false, false, false, false, false, false, false, false, false, false, false, false, false, false, false, false, false, false, false, false, false, false, false, false, false, false, false, false, false, false, false, false, false, false, false, false, false, false, false, false, false, false, false, false, false, false, false, false, false, false, false, false, false, false, false, false, false, false, false, false, false, false, false, false, false, false, false, false, false, false, false, false, false, false, false, false, false, false, false, false, false, false, false, false, false, false, false, false, false, false, false, false, false, false, false, false, false, false, false, false, false, false, false, false, false, false, false, false, false, false, false, false, false, false, false, false, false, false, false, false, false, false, false, false, false, false, false, false, false, false, false, false, false, false, false, false, false, false, false, false, false, false, false, false, false, false, false, false, false, false, false, false]"
      - "decl f7: <13>"
      - "  retn aleo1qnr4dkkvkgfqph0vzc3y6z2eu975wnpz2925ntjccd5cfqxtyu8sta57j8"
      - "decl f8: <14>"
      - "  retn [0, 0, 0, 0, 0, 0, 0, 0, 0, 0, 0, 0, 0, 0, 0, 0, 0, 0, 0, 0, 0, 0, 0, 0, 0, 0, 0, 0, 0, 0, 0, 0]"
      - "decl f9: <15>"
      - "  retn aleo1qnr4dkkvkgfqph0vzc3y6z2eu975wnpz2925ntjccd5cfqxtyu8sta57j8"
      - "decl f10: <16>"
      - "  retn [false]"
      - "decl f11: <17>"
      - "  retn false"
      - "decl f12: <18>"
      - "  retn [0]"
      - "decl f13: <19>"
      - "  retn false"
      - "decl f14: <20>"
      - "  retn [false]"
      - "decl f15: <21>"
      - "  retn false"
      - "decl f16: <22>"
      - "  retn [0]"
      - "decl f17: <23>"
      - "  retn false"
      - "decl f18: <24>"
      - "  retn [false, false, false, false, false, false, false, false, false, false, false, false, false, false, false, false, false, false, false, false, false, false, false, false, false, false, false, false, false, false, false, false, false, false, false, false, false, false, false, false, false, false, false, false, false, false, false, false, false, false, false, false, false, false, false, false, false, false, false, false, false, false, false, false, false, false, false, false, false, false, false, false, false, false, false, false, false, false, false, false, false, false, false, false, false, false, false, false, false, false, false, false, false, false, false, false, false, false, false, false, false, false, false, false, false, false, false, false, false, false, false, false, false, false, false, false, false, false, false, false, false, false, false, false, false, false, false, false, false, false, false, false, false, false, false, false, false, false, false, false, false, false, false, false, false, false, false, false, false, false, false, false, false, false, false, false, false, false, false, false, false, false, false, false, false, false, false, false, false, false, false, false, false, false, false, false, false, false, false, false, false, false, false, false, false, false, false, false, false, false, false, false, false, false, false, false, false, false, false, false, false, false, false, false, false, false, false, false, false, false, false, false, false, false, false, false, false, false, false, false, false, false, false, false, false, false, false, false, false, false, false, false, false, false, false, false, false, false, false, false, false, false, false, false, false, false, false, false, false, false, false, false, false]"
      - "decl f19: <25>"
      - "  retn 'a'"
      - "decl f20: <26>"
      - "  retn [0, 0, 0, 0, 0, 0, 0, 0, 0, 0, 0, 0, 0, 0, 0, 0, 0, 0, 0, 0, 0, 0, 0, 0, 0, 0, 0, 0, 0, 0, 0, 0]"
      - "decl f21: <27>"
      - "  retn 'a'"
      - "decl f22: <28>"
      - "  retn [false, false, false, false, false, false, false, false, false, false, false, false, false, false, false, false, false, false, false, false, false, false, false, false, false, false, false, false, false, false, false, false, false, false, false, false, false, false, false, false, false, false, false, false, false, false, false, false, false, false, false, false, false, false, false, false, false, false, false, false, false, false, false, false, false, false, false, false, false, false, false, false, false, false, false, false, false, false, false, false, false, false, false, false, false, false, false, false, false, false, false, false, false, false, false, false, false, false, false, false, false, false, false, false, false, false, false, false, false, false, false, false, false, false, false, false, false, false, false, false, false, false, false, false, false, false, false, false, false, false, false, false, false, false, false, false, false, false, false, false, false, false, false, false, false, false, false, false, false, false, false, false, false, false, false, false, false, false, false, false, false, false, false, false, false, false, false, false, false, false, false, false, false, false, false, false, false, false, false, false, false, false, false, false, false, false, false, false, false, false, false, false, false, false, false, false, false, false, false, false, false, false, false, false, false, false, false, false, false, false, false, false, false, false, false, false, false, false, false, false, false, false, false, false, false, false, false, false, false, false, false, false, false, false, false, false, false, false, false, false, false, false, false, false, false, false, false, false, false, false, false, false, false]"
      - "decl f23: <29>"
      - "  retn 'a'"
      - "decl f24: <30>"
      - "  retn [0, 0, 0, 0, 0, 0, 0, 0, 0, 0, 0, 0, 0, 0, 0, 0, 0, 0, 0, 0, 0, 0, 0, 0, 0, 0, 0, 0, 0, 0, 0, 0]"
      - "decl f25: <31>"
      - "  retn 'a'"
      - "decl f26: <32>"
      - "  retn [false, false, false, false, false, false, false, false, false, false, false, false, false, false, false, false, false, false, false, false, false, false, false, false, false, false, false, false, false, false, false, false, false, false, false, false, false, false, false, false, false, false, false, false, false, false, false, false, false, false, false, false, false, false, false, false, false, false, false, false, false, false, false, false, false, false, false, false, false, false, false, false, false, false, false, false, false, false, false, false, false, false, false, false, false, false, false, false, false, false, false, false, false, false, false, false, false, false, false, false, false, false, false, false, false, false, false, false, false, false, false, false, false, false, false, false, false, false, false, false, false, false, false, false, false, false, false, false, false, false, false, false, false, false, false, false, false, false, false, false, false, false, false, false, false, false, false, false, false, false, false, false, false, false, false, false, false, false, false, false, false, false, false, false, false, false, false, false, false, false, false, false, false, false, false, false, false, false, false, false, false, false, false, false, false, false, false, false, false, false, false, false, false, false, false, false, false, false, false, false, false, false, false, false, false, false, false, false, false, false, false, false, false, false, false, false, false, false, false, false, false, false, false, false, false, false, false, false, false, false, false, false, false, false, false, false, false, false, false, false, false, false, false, false, false, false, false, false, false, false, false, false, false]"
      - "decl f27: <33>"
      - "  retn []"
      - "decl f28: <34>"
      - "  retn [0, 0, 0, 0, 0, 0, 0, 0, 0, 0, 0, 0, 0, 0, 0, 0, 0, 0, 0, 0, 0, 0, 0, 0, 0, 0, 0, 0, 0, 0, 0, 0]"
      - "decl f29: <35>"
      - "  retn []"
      - "decl f30: <36>"
      - "  retn [false, false, false, false, false, false, false, false, false, false, false, false, false, false, false, false, false, false, false, false, false, false, false, false, false, false, false, false, false, false, false, false, false, false, false, false, false, false, false, false, false, false, false, false, false, false, false, false, false, false, false, false, false, false, false, false, false, false, false, false, false, false, false, false, false, false, false, false, false, false, false, false, false, false, false, false, false, false, false, false, false, false, false, false, false, false, false, false, false, false, false, false, false, false, false, false, false, false, false, false, false, false, false, false, false, false, false, false, false, false, false, false, false, false, false, false, false, false, false, false, false, false, false, false, false, false, false, false, false, false, false, false, false, false, false, false, false, false, false, false, false, false, false, false, false, false, false, false, false, false, false, false, false, false, false, false, false, false, false, false, false, false, false, false, false, false, false, false, false, false, false, false, false, false, false, false, false, false, false, false, false, false, false, false, false, false, false, false, false, false, false, false, false, false, false, false, false, false, false, false, false, false, false, false, false, false, false, false, false, false, false, false, false, false, false, false, false, false, false, false, false, false, false, false, false, false, false, false, false, false, false, false, false, false, false, false, false, false, false, false, false, false, false, false, false, false, false, false, false, false, false, false, false]"
      - "decl f31: <37>"
      - "  retn []"
      - "decl f32: <38>"
      - "  retn [0, 0, 0, 0, 0, 0, 0, 0, 0, 0, 0, 0, 0, 0, 0, 0, 0, 0, 0, 0, 0, 0, 0, 0, 0, 0, 0, 0, 0, 0, 0, 0]"
      - "decl f33: <39>"
      - "  retn []"
      - "decl f34: <40>"
      - "  retn [false, false, false, false, false, false, false, false, false, false, false, false, false, false, false, false, false, false, false, false, false, false, false, false, false, false, false, false, false, false, false, false, false, false, false, false, false, false, false, false, false, false, false, false, false, false, false, false, false, false, false, false, false, false, false, false, false, false, false, false, false, false, false, false, false, false, false, false, false, false, false, false, false, false, false, false, false, false, false, false, false, false, false, false, false, false, false, false, false, false, false, false, false, false, false, false, false, false, false, false, false, false, false, false, false, false, false, false, false, false, false, false, false, false, false, false, false, false, false, false, false, false, false, false, false, false, false, false, false, false, false, false, false, false, false, false, false, false, false, false, false, false, false, false, false, false, false, false, false, false, false, false, false, false, false, false, false, false, false, false, false, false, false, false, false, false, false, false, false, false, false, false, false, false, false, false, false, false, false, false, false, false, false, false, false, false, false, false, false, false, false, false, false, false, false, false, false, false, false, false, false, false, false, false, false, false, false, false, false, false, false, false, false, false, false, false, false, false, false, false, false, false, false, false, false, false, false, false, false, false, false, false, false, false, false, false, false, false, false, false, false, false, false, false, false, false, false, false, false, false, false, false, false, false, false, false, false, false, false, false, false, false, false, false, false, false, false, false, false, false, false, false, false, false, false, false, false, false, false, false, false, false, false, false, false, false, false, false, false, false, false, false, false, false, false, false, false, false, false, false, false, false, false, false, false, false, false, false, false, false, false, false, false, false, false, false, false, false, false, false, false, false, false, false, false, false, false, false, false, false, false, false, false, false, false, false, false, false, false, false, false, false, false, false, false, false, false, false, false, false, false, false, false, false, false, false, false, false, false, false, false, false, false, false, false, false, false, false, false, false, false, false, false, false, false, false, false, false, false, false, false, false, false, false, false, false, false, false, false, false, false, false, false, false, false, false, false, false, false, false, false, false, false, false, false, false, false, false, false, false, false, false, false, false, false, false, false, false, false, false, false, false, false, false, false, false, false, false, false, false, false, false, false, false, false, false, false, false, false, false, false, false, false, false, false, false, false, false, false, false, false, false, false, false, false, false, false, false, false, false, false, false, false, false, false, false, false, false, false, false, false, false, false, false, false, false, false, false, false, false, false, false, false, false, false, false, false, false, false, false, false, false, false, false, false, false, false, false, false, false, false, false, false, false, false, false]"
      - "decl f35: <41>"
      - "  retn []group"
      - "decl f36: <42>"
      - "  retn [0, 0, 0, 0, 0, 0, 0, 0, 0, 0, 0, 0, 0, 0, 0, 0, 0, 0, 0, 0, 0, 0, 0, 0, 0, 0, 0, 0, 0, 0, 0, 0, 0, 0, 0, 0, 0, 0, 0, 0, 0, 0, 0, 0, 0, 0, 0, 0, 0, 0, 0, 0, 0, 0, 0, 0, 0, 0, 0, 0, 0, 0, 0, 0]"
      - "decl f37: <43>"
      - "  retn []group"
      - "decl f38: <44>"
      - "  retn [false, false, false, false, false, false, false, false, false, false, false, false, false, false, false, false, false, false, false, false, false, false, false, false, false, false, false, false, false, false, false, false, false, false, false, false, false, false, false, false, false, false, false, false, false, false, false, false, false, false, false, false, false, false, false, false, false, false, false, false, false, false, false, false, false, false, false, false, false, false, false, false, false, false, false, false, false, false, false, false, false, false, false, false, false, false, false, false, false, false, false, false, false, false, false, false, false, false, false, false, false, false, false, false, false, false, false, false, false, false, false, false, false, false, false, false, false, false, false, false, false, false, false, false, false, false, false, false, false, false, false, false, false, false, false, false, false, false, false, false, false, false, false, false, false, false, false, false, false, false, false, false, false, false, false, false, false, false, false, false, false, false, false, false, false, false, false, false, false, false, false, false, false, false, false, false, false, false, false, false, false, false, false, false, false, false, false, false, false, false, false, false, false, false, false, false, false, false, false, false, false, false, false, false, false, false, false, false, false, false, false, false, false, false, false, false, false, false, false, false, false, false, false, false, false, false, false, false, false, false, false, false, false, false, false, false, false, false, false, false, false, false, false, false, false, false, false, false, false, false, false, false, false, false, false, false, false, false, false, false, false, false, false, false, false, false, false, false, false, false, false, false, false, false, false, false, false, false, false, false, false, false, false, false, false, false, false, false, false, false, false, false, false, false, false, false, false, false, false, false, false, false, false, false, false, false, false, false, false, false, false, false, false, false, false, false, false, false, false, false, false, false, false, false, false, false, false, false, false, false, false, false, false, false, false, false, false, false, false, false, false, false, false, false, false, false, false, false, false, false, false, false, false, false, false, false, false, false, false, false, false, false, false, false, false, false, false, false, false, false, false, false, false, false, false, false, false, false, false, false, false, false, false, false, false, false, false, false, false, false, false, false, false, false, false, false, false, false, false, false, false, false, false, false, false, false, false, false, false, false, false, false, false, false, false, false, false, false, false, false, false, false, false, false, false, false, false, false, false, false, false, false, false, false, false, false, false, false, false, false, false, false, false, false, false, false, false, false, false, false, false, false, false, false, false, false, false, false, false, false, false, false, false, false, false, false, false, false, false, false, false, false, false, false, false, false, false, false, false, false, false, false, false, false, false, false, false, false, false, false, false, false, false, false, false, false, false, false, false, false, false, false, false, false, false, false]"
      - "decl f39: <45>"
      - "  retn []group"
      - "decl f40: <46>"
      - "  retn [0, 0, 0, 0, 0, 0, 0, 0, 0, 0, 0, 0, 0, 0, 0, 0, 0, 0, 0, 0, 0, 0, 0, 0, 0, 0, 0, 0, 0, 0, 0, 0, 0, 0, 0, 0, 0, 0, 0, 0, 0, 0, 0, 0, 0, 0, 0, 0, 0, 0, 0, 0, 0, 0, 0, 0, 0, 0, 0, 0, 0, 0, 0, 0]"
      - "decl f41: <47>"
      - "  retn []group"
      - "decl f42: <48>"
      - "  retn [false, false, false, false, false, false, false, false]"
      - "decl f43: <49>"
      - "  retn 0"
      - "decl f44: <50>"
      - "  retn [0]"
      - "decl f45: <51>"
      - "  retn 0"
      - "decl f46: <52>"
      - "  retn [false, false, false, false, false, false, false, false]"
      - "decl f47: <53>"
      - "  retn 0"
      - "decl f48: <54>"
      - "  retn [0]"
      - "decl f49: <55>"
      - "  retn 0"
      - "decl f50: <56>"
      - "  retn [false, false, false, false, false, false, false, false, false, false, false, false, false, false, false, false]"
      - "decl f51: <57>"
      - "  retn 0"
      - "decl f52: <58>"
      - "  retn [0, 0]"
      - "decl f53: <59>"
      - "  retn 0"
      - "decl f54: <60>"
      - "  retn [false, false, false, false, false, false, false, false, false, false, false, false, false, false, false, false]"
      - "decl f55: <61>"
      - "  retn 0"
      - "decl f56: <62>"
      - "  retn [0, 0]"
      - "decl f57: <63>"
      - "  retn 0"
      - "decl f58: <64>"
      - "  retn [false, false, false, false, false, false, false, false, false, false, false, false, false, false, false, false, false, false, false, false, false, false, false, false, false, false, false, false, false, false, false, false]"
      - "decl f59: <65>"
      - "  retn 0"
      - "decl f60: <66>"
      - "  retn [0, 0, 0, 0]"
      - "decl f61: <67>"
      - "  retn 0"
      - "decl f62: <68>"
      - "  retn [false, false, false, false, false, false, false, false, false, false, false, false, false, false, false, false, false, false, false, false, false, false, false, false, false, false, false, false, false, false, false, false]"
      - "decl f63: <69>"
      - "  retn 0"
      - "decl f64: <70>"
      - "  retn [0, 0, 0, 0]"
      - "decl f65: <71>"
      - "  retn 0"
      - "decl f66: <72>"
      - "  retn [false, false, false, false, false, false, false, false, false, false, false, false, false, false, false, false, false, false, false, false, false, false, false, false, false, false, false, false, false, false, false, false, false, false, false, false, false, false, false, false, false, false, false, false, false, false, false, false, false, false, false, false, false, false, false, false, false, false, false, false, false, false, false, false]"
      - "decl f67: <73>"
      - "  retn 0"
      - "decl f68: <74>"
      - "  retn [0, 0, 0, 0, 0, 0, 0, 0]"
      - "decl f69: <75>"
      - "  retn 0"
      - "decl f70: <76>"
      - "  retn [false, false, false, false, false, false, false, false, false, false, false, false, false, false, false, false, false, false, false, false, false, false, false, false, false, false, false, false, false, false, false, false, false, false, false, false, false, false, false, false, false, false, false, false, false, false, false, false, false, false, false, false, false, false, false, false, false, false, false, false, false, false, false, false]"
      - "decl f71: <77>"
      - "  retn 0"
      - "decl f72: <78>"
      - "  retn [0, 0, 0, 0, 0, 0, 0, 0]"
      - "decl f73: <79>"
      - "  retn 0"
      - "decl f74: <80>"
      - "  retn [false, false, false, false, false, false, false, false, false, false, false, false, false, false, false, false, false, false, false, false, false, false, false, false, false, false, false, false, false, false, false, false, false, false, false, false, false, false, false, false, false, false, false, false, false, false, false, false, false, false, false, false, false, false, false, false, false, false, false, false, false, false, false, false, false, false, false, false, false, false, false, false, false, false, false, false, false, false, false, false, false, false, false, false, false, false, false, false, false, false, false, false, false, false, false, false, false, false, false, false, false, false, false, false, false, false, false, false, false, false, false, false, false, false, false, false, false, false, false, false, false, false, false, false, false, false, false, false]"
      - "decl f75: <81>"
      - "  retn 0"
      - "decl f76: <82>"
      - "  retn [0, 0, 0, 0, 0, 0, 0, 0, 0, 0, 0, 0, 0, 0, 0, 0]"
      - "decl f77: <83>"
      - "  retn 0"
      - "decl f78: <84>"
      - "  retn [false, false, false, false, false, false, false, false, false, false, false, false, false, false, false, false, false, false, false, false, false, false, false, false, false, false, false, false, false, false, false, false, false, false, false, false, false, false, false, false, false, false, false, false, false, false, false, false, false, false, false, false, false, false, false, false, false, false, false, false, false, false, false, false, false, false, false, false, false, false, false, false, false, false, false, false, false, false, false, false, false, false, false, false, false, false, false, false, false, false, false, false, false, false, false, false, false, false, false, false, false, false, false, false, false, false, false, false, false, false, false, false, false, false, false, false, false, false, false, false, false, false, false, false, false, false, false, false]"
      - "decl f79: <85>"
      - "  retn 0"
      - "decl f80: <86>"
      - "  retn [0, 0, 0, 0, 0, 0, 0, 0, 0, 0, 0, 0, 0, 0, 0, 0]"
      - "decl f81: <87>"
      - "  retn 0"
      - "decl f82: <88>"
      - "  retn [false, false, false, false, false, false, false, false]"
      - "decl f83: <89>"
      - "  retn 0"
      - "decl f84: <90>"
      - "  retn [0]"
      - "decl f85: <91>"
      - "  retn 0"
      - "decl f86: <92>"
      - "  retn [false, false, false, false, false, false, false, false]"
      - "decl f87: <93>"
      - "  retn 0"
      - "decl f88: <94>"
      - "  retn [0]"
      - "decl f89: <95>"
      - "  retn 0"
      - "decl f90: <96>"
      - "  retn [false, false, false, false, false, false, false, false, false, false, false, false, false, false, false, false]"
      - "decl f91: <97>"
      - "  retn 0"
      - "decl f92: <98>"
      - "  retn [0, 0]"
      - "decl f93: <99>"
      - "  retn 0"
      - "decl f94: <100>"
      - "  retn [false, false, false, false, false, false, false, false, false, false, false, false, false, false, false, false]"
      - "decl f95: <101>"
      - "  retn 0"
      - "decl f96: <102>"
      - "  retn [0, 0]"
      - "decl f97: <103>"
      - "  retn 0"
      - "decl f98: <104>"
      - "  retn [false, false, false, false, false, false, false, false, false, false, false, false, false, false, false, false, false, false, false, false, false, false, false, false, false, false, false, false, false, false, false, false]"
      - "decl f99: <105>"
      - "  retn 0"
      - "decl f100: <106>"
      - "  retn [0, 0, 0, 0]"
      - "decl f101: <107>"
      - "  retn 0"
      - "decl f102: <108>"
      - "  retn [false, false, false, false, false, false, false, false, false, false, false, false, false, false, false, false, false, false, false, false, false, false, false, false, false, false, false, false, false, false, false, false]"
      - "decl f103: <109>"
      - "  retn 0"
      - "decl f104: <110>"
      - "  retn [0, 0, 0, 0]"
      - "decl f105: <111>"
      - "  retn 0"
      - "decl f106: <112>"
      - "  retn [false, false, false, false, false, false, false, false, false, false, false, false, false, false, false, false, false, false, false, false, false, false, false, false, false, false, false, false, false, false, false, false, false, false, false, false, false, false, false, false, false, false, false, false, false, false, false, false, false, false, false, false, false, false, false, false, false, false, false, false, false, false, false, false]"
      - "decl f107: <113>"
      - "  retn 0"
      - "decl f108: <114>"
      - "  retn [0, 0, 0, 0, 0, 0, 0, 0]"
      - "decl f109: <115>"
      - "  retn 0"
      - "decl f110: <116>"
      - "  retn [false, false, false, false, false, false, false, false, false, false, false, false, false, false, false, false, false, false, false, false, false, false, false, false, false, false, false, false, false, false, false, false, false, false, false, false, false, false, false, false, false, false, false, false, false, false, false, false, false, false, false, false, false, false, false, false, false, false, false, false, false, false, false, false]"
      - "decl f111: <117>"
      - "  retn 0"
      - "decl f112: <118>"
      - "  retn [0, 0, 0, 0, 0, 0, 0, 0]"
      - "decl f113: <119>"
      - "  retn 0"
      - "decl f114: <120>"
      - "  retn [false, false, false, false, false, false, false, false, false, false, false, false, false, false, false, false, false, false, false, false, false, false, false, false, false, false, false, false, false, false, false, false, false, false, false, false, false, false, false, false, false, false, false, false, false, false, false, false, false, false, false, false, false, false, false, false, false, false, false, false, false, false, false, false, false, false, false, false, false, false, false, false, false, false, false, false, false, false, false, false, false, false, false, false, false, false, false, false, false, false, false, false, false, false, false, false, false, false, false, false, false, false, false, false, false, false, false, false, false, false, false, false, false, false, false, false, false, false, false, false, false, false, false, false, false, false, false, false]"
      - "decl f115: <121>"
      - "  retn 0"
      - "decl f116: <122>"
      - "  retn [0, 0, 0, 0, 0, 0, 0, 0, 0, 0, 0, 0, 0, 0, 0, 0]"
      - "decl f117: <123>"
      - "  retn 0"
      - "decl f118: <124>"
      - "  retn [false, false, false, false, false, false, false, false, false, false, false, false, false, false, false, false, false, false, false, false, false, false, false, false, false, false, false, false, false, false, false, false, false, false, false, false, false, false, false, false, false, false, false, false, false, false, false, false, false, false, false, false, false, false, false, false, false, false, false, false, false, false, false, false, false, false, false, false, false, false, false, false, false, false, false, false, false, false, false, false, false, false, false, false, false, false, false, false, false, false, false, false, false, false, false, false, false, false, false, false, false, false, false, false, false, false, false, false, false, false, false, false, false, false, false, false, false, false, false, false, false, false, false, false, false, false, false, false]"
      - "decl f119: <125>"
      - "  retn 0"
      - "decl f120: <126>"
      - "  retn [0, 0, 0, 0, 0, 0, 0, 0, 0, 0, 0, 0, 0, 0, 0, 0]"
      - "decl f121: <127>"
      - "  retn 0"
      - ""
    output:
      - input_file: input/dummy.in
        output:
          registers:
            r0:
              type: bool
              value: "true"
<<<<<<< HEAD
    initial_ast: 089b3b2e76496d988db11b50bb02427b20bd1124706cd5250d39ef5de0f31707
    imports_resolved_ast: 74c822c644b83c5b024fc2e354e93e79118a1394539555359cc3a624d3372cdc
    canonicalized_ast: 362617d753d90ae5fba584c198c48afd57f83d24d978cee902e95b0c70698028
    type_inferenced_ast: 56d01dd81727b90c6621cecab0268f6031b71a2c3eccae4a85b6ca693ecb571e
=======
    initial_ast: 46a67dd6dee30c16225fbb30589a6c4ee3c053988f04bae57cf59b3098c1fc4a
    imports_resolved_ast: 003a294efe3aaff89eca4a2e801ab0b8def7b53fae40cd4f99c8d21d251d9947
    canonicalized_ast: 8d246c434196da6275bf2080d33aef685e6654512a29559bb854d1f23e60beed
    type_inferenced_ast: ff160558fa6827a1dabdf1353ccd3b813ce9d537fb94db6b5627b80ea1a43c90
>>>>>>> d621ee72
<|MERGE_RESOLUTION|>--- conflicted
+++ resolved
@@ -266,14 +266,7 @@
             r0:
               type: bool
               value: "true"
-<<<<<<< HEAD
-    initial_ast: 089b3b2e76496d988db11b50bb02427b20bd1124706cd5250d39ef5de0f31707
-    imports_resolved_ast: 74c822c644b83c5b024fc2e354e93e79118a1394539555359cc3a624d3372cdc
-    canonicalized_ast: 362617d753d90ae5fba584c198c48afd57f83d24d978cee902e95b0c70698028
-    type_inferenced_ast: 56d01dd81727b90c6621cecab0268f6031b71a2c3eccae4a85b6ca693ecb571e
-=======
-    initial_ast: 46a67dd6dee30c16225fbb30589a6c4ee3c053988f04bae57cf59b3098c1fc4a
-    imports_resolved_ast: 003a294efe3aaff89eca4a2e801ab0b8def7b53fae40cd4f99c8d21d251d9947
-    canonicalized_ast: 8d246c434196da6275bf2080d33aef685e6654512a29559bb854d1f23e60beed
-    type_inferenced_ast: ff160558fa6827a1dabdf1353ccd3b813ce9d537fb94db6b5627b80ea1a43c90
->>>>>>> d621ee72
+    initial_ast: 0d3a5f6f3a3c8c0ea12536077868eb2311dd0312d6093f55663ac77ca54a40c5
+    imports_resolved_ast: eed40bd830f139ea8bff9e6491ed657dd19db2496f8be22d6d8b98f4eec0a23c
+    canonicalized_ast: 6e24799f9271d848aaf33b437883898d710e13676ae28d44e815a9d5f085e7a0
+    type_inferenced_ast: a506dead68d172f520111a8e7803d769253e501985d156a7841569caae95527c