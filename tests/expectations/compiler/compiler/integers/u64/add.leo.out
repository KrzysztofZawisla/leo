--- conflicted
+++ resolved
@@ -23,14 +23,7 @@
             r0:
               type: bool
               value: "true"
-<<<<<<< HEAD
-    initial_ast: f2e81493b7405e6ecc964024ddc88e00dadd0df0a8743dcd0b86d9eee04c0b27
-    imports_resolved_ast: 0cdef9051f8ba14e7c9fd4c406b9c4f7353e9be72bba72c61d254d2815126ad5
-    canonicalized_ast: 0cdef9051f8ba14e7c9fd4c406b9c4f7353e9be72bba72c61d254d2815126ad5
-    type_inferenced_ast: 22e2289c6056dacc0a3178ff782b42458402fc22beb5a996b99c091ba4445578
-=======
-    initial_ast: 74daf6a83fb1fec83518eefbeec0b953b6caace4130fb2a75b54b88cf8f2c393
-    imports_resolved_ast: f5909afa991c29700a197c0b35759eb39ce589e610bc327303dd6b4bddc768f4
-    canonicalized_ast: f5909afa991c29700a197c0b35759eb39ce589e610bc327303dd6b4bddc768f4
-    type_inferenced_ast: b7563ff4ce1918c92f2c342b450af35c39e35e39fccd56eee101a65b110a0f43
->>>>>>> 9ad0d8d9
+    initial_ast: bf5541b8ca24a9c2e6b911cb99dd5ff6fddab90d7bd71266b5c2a8f512d2d0ea
+    imports_resolved_ast: 2b3c0a7d26c6c6a0e4c5dfec75a316bf18516f6d29060dc8de2d3ad18ba6772a
+    canonicalized_ast: 2b3c0a7d26c6c6a0e4c5dfec75a316bf18516f6d29060dc8de2d3ad18ba6772a
+    type_inferenced_ast: 153dac26476c990fb64529545a653999f46d1f424a8ecc65fe4c3b1fab8282ae