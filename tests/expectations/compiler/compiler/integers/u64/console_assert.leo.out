---
namespace: Compile
expectation: Pass
outputs:
  - circuit:
      num_public_variables: 0
      num_private_variables: 383
      num_constraints: 383
      at: 6ea0d76c1e249e6d30dc7c184949fe3b9b3dc7d56b0b481c7a821497050a83eb
      bt: e4a9baa46ef5a6c44e33f26289faa7789d36a63d3e7f1f39270776d0c8144f45
      ct: f0f4c2f33fd2f8dd90ac19f7dbb09f8a55309a258247867caea166b4547ce72a
    output:
      - input_file: u64.in
        output:
          registers:
            r0:
              type: bool
              value: "true"
    initial_ast: 0b7a35f5a81e85a8dc7de65a7c5a1df0e4a9fbbadd84d78b80b219a2c163e70e
<<<<<<< HEAD
    imports_resolved_ast: 0b90f8557cbe3abcf0416aa0546ecbc4a219a9e8dbfb6b46495d8bfc55af51dd
    canonicalized_ast: 0b90f8557cbe3abcf0416aa0546ecbc4a219a9e8dbfb6b46495d8bfc55af51dd
    type_inferenced_ast: 2099471f6d6a5235d1d9e94600341ff570595fb47725bf4b3e8c39029ebd3cbe
=======
    ir: a8c483f095e64a6ff72b87332ccce686e59939100a38ef407683c8348559bb10
    imports_resolved_ast: cd62dbff2cd22b24b07e06a053f17834411a212d39dec8d02a1626facc139826
    canonicalized_ast: cd62dbff2cd22b24b07e06a053f17834411a212d39dec8d02a1626facc139826
    type_inferenced_ast: f453a0d8d42971f3f1df881380db8c0b53ea178b5b354e2ed5b408ef7a8dd22c
>>>>>>> 3626fbdb
<|MERGE_RESOLUTION|>--- conflicted
+++ resolved
@@ -17,13 +17,7 @@
               type: bool
               value: "true"
     initial_ast: 0b7a35f5a81e85a8dc7de65a7c5a1df0e4a9fbbadd84d78b80b219a2c163e70e
-<<<<<<< HEAD
+    ir: a8c483f095e64a6ff72b87332ccce686e59939100a38ef407683c8348559bb10
     imports_resolved_ast: 0b90f8557cbe3abcf0416aa0546ecbc4a219a9e8dbfb6b46495d8bfc55af51dd
     canonicalized_ast: 0b90f8557cbe3abcf0416aa0546ecbc4a219a9e8dbfb6b46495d8bfc55af51dd
-    type_inferenced_ast: 2099471f6d6a5235d1d9e94600341ff570595fb47725bf4b3e8c39029ebd3cbe
-=======
-    ir: a8c483f095e64a6ff72b87332ccce686e59939100a38ef407683c8348559bb10
-    imports_resolved_ast: cd62dbff2cd22b24b07e06a053f17834411a212d39dec8d02a1626facc139826
-    canonicalized_ast: cd62dbff2cd22b24b07e06a053f17834411a212d39dec8d02a1626facc139826
-    type_inferenced_ast: f453a0d8d42971f3f1df881380db8c0b53ea178b5b354e2ed5b408ef7a8dd22c
->>>>>>> 3626fbdb
+    type_inferenced_ast: 2099471f6d6a5235d1d9e94600341ff570595fb47725bf4b3e8c39029ebd3cbe