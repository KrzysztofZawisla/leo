--- conflicted
+++ resolved
@@ -266,14 +266,7 @@
             r0:
               type: bool
               value: "true"
-<<<<<<< HEAD
-    initial_ast: b2b9e82d9f98859d0bc2b392a6a969ac5ae50de7099a1de999193f8ed8f11ed8
-    imports_resolved_ast: 8e4bbd8ee4ce9d212a048c3f713b519f846b4f43e470576f8fb5e07879bc038e
-    canonicalized_ast: 8e4bbd8ee4ce9d212a048c3f713b519f846b4f43e470576f8fb5e07879bc038e
-    type_inferenced_ast: 25510e42c3afb77a7e40dd840a6fb0d9992fef12131179ca5d1b820cc276e6c8
-=======
-    initial_ast: 2ee559eded269e630fae221357207b86fc52186e7ba81da868b6bb72eac7ac35
-    imports_resolved_ast: e42963877386ef03ea3783a85c7f66218cdb452335b03e087c7bf9e2f0334b45
-    canonicalized_ast: e42963877386ef03ea3783a85c7f66218cdb452335b03e087c7bf9e2f0334b45
-    type_inferenced_ast: 91c94973055c5acff2b13810afb3b54a9d8f2bb4853683604899e46cb0c1cd32
->>>>>>> 03f78d56
+    initial_ast: 0b7a35f5a81e85a8dc7de65a7c5a1df0e4a9fbbadd84d78b80b219a2c163e70e
+    imports_resolved_ast: cd62dbff2cd22b24b07e06a053f17834411a212d39dec8d02a1626facc139826
+    canonicalized_ast: cd62dbff2cd22b24b07e06a053f17834411a212d39dec8d02a1626facc139826
+    type_inferenced_ast: f453a0d8d42971f3f1df881380db8c0b53ea178b5b354e2ed5b408ef7a8dd22c