--- conflicted
+++ resolved
@@ -262,14 +262,7 @@
             r0:
               type: bool
               value: "true"
-<<<<<<< HEAD
-    initial_ast: 8ea53d9934a5fe4f427d2865e4f71b2e9ba376a42f48de63c25a63dd9310be89
-    imports_resolved_ast: 8fa046035e8fe2a73213b05c55992bbae12a31699622fd7e3a5da52bd86f1e92
-    canonicalized_ast: 8fa046035e8fe2a73213b05c55992bbae12a31699622fd7e3a5da52bd86f1e92
-    type_inferenced_ast: 64d7ec6299716d3634d5d5660b9464f9d9d7088a1e331bb781b96932e8ef0042
-=======
-    initial_ast: 9f7649d07e7a5f0da0105b0fe0b90e5bcf9e60312f49c65c47d8cf4a8fe583ab
-    imports_resolved_ast: ee7434feead957882b70a3d2f7d7e4b5068219f5a9ca63d6b871e86497d849bd
-    canonicalized_ast: ee7434feead957882b70a3d2f7d7e4b5068219f5a9ca63d6b871e86497d849bd
-    type_inferenced_ast: 654e0bec06b169438ee9f970331dcf4aa141e3034200b284edd308b57c68ed60
->>>>>>> d621ee72
+    initial_ast: a45f2dd971f719d4a3ff85b2066bd040722fa42d0a7cd0276d23afd2d3eb4956
+    imports_resolved_ast: df4b97ea9523c01cf585a30e37bef8b4fa4d006be7ec69726a105c6113a98051
+    canonicalized_ast: df4b97ea9523c01cf585a30e37bef8b4fa4d006be7ec69726a105c6113a98051
+    type_inferenced_ast: f4392a404ff3cbae927087941a21f2bd37794b0e9aae8075219186e9c050bc10