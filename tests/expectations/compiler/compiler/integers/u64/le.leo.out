---
namespace: Compile
expectation: Pass
outputs:
  - circuit:
      num_public_variables: 0
      num_private_variables: 450
      num_constraints: 450
      at: 5be1e8168a1fac810803b5abd69c472a86ab1352a5407ba100bad6ba1e0591f8
      bt: 127e9eaff34154a002491ff839674662513b42166fff1a499afb752470cc29b7
      ct: 467faeb4d575ad768525a25623c3a3335253c2a0cf25674723e16e89c4673730
    ir:
      - "decl f0: <0>"
      - "  store &v1, ((v0), (), (), ())"
      - "  le &v5, v2, v3"
      - "  eq &v6, v5, v4"
      - "  retn v6"
      - ""
    output:
      - input_file: u64_f.in
        output:
          registers:
            r0:
              type: bool
              value: "false"
      - input_file: u64_e.in
        output:
          registers:
            r0:
              type: bool
              value: "true"
      - input_file: u64_l.in
        output:
          registers:
            r0:
              type: bool
              value: "false"
<<<<<<< HEAD
    initial_ast: 96ed7d719df48aece857c22984adc607f746c6887e765c856220dfaa7a92f6c9
    imports_resolved_ast: e933ebce3f753dd9a5b837f2fe471becdcb798e51fe62e590480d9ff6925b3f3
    canonicalized_ast: e933ebce3f753dd9a5b837f2fe471becdcb798e51fe62e590480d9ff6925b3f3
    type_inferenced_ast: 8be58b71a058f14a637a577274b0f17b55477ee491d595d4abe81b3f6058ef7d
=======
    initial_ast: c7efb0c07b71a8801f85f7df849f5376e733493a85155f6b730c3903bad6bdc0
    imports_resolved_ast: c388adf2a2df71e60b621d60a787a5d150d420937b8a946ea32aea35ad13c42a
    canonicalized_ast: c388adf2a2df71e60b621d60a787a5d150d420937b8a946ea32aea35ad13c42a
    type_inferenced_ast: b3fc669c4fb8c69a76c7343d9bfa449785fd02e971a589c83e5fa90a68699758
>>>>>>> 9ad0d8d9
<|MERGE_RESOLUTION|>--- conflicted
+++ resolved
@@ -35,14 +35,7 @@
             r0:
               type: bool
               value: "false"
-<<<<<<< HEAD
-    initial_ast: 96ed7d719df48aece857c22984adc607f746c6887e765c856220dfaa7a92f6c9
-    imports_resolved_ast: e933ebce3f753dd9a5b837f2fe471becdcb798e51fe62e590480d9ff6925b3f3
-    canonicalized_ast: e933ebce3f753dd9a5b837f2fe471becdcb798e51fe62e590480d9ff6925b3f3
-    type_inferenced_ast: 8be58b71a058f14a637a577274b0f17b55477ee491d595d4abe81b3f6058ef7d
-=======
-    initial_ast: c7efb0c07b71a8801f85f7df849f5376e733493a85155f6b730c3903bad6bdc0
-    imports_resolved_ast: c388adf2a2df71e60b621d60a787a5d150d420937b8a946ea32aea35ad13c42a
-    canonicalized_ast: c388adf2a2df71e60b621d60a787a5d150d420937b8a946ea32aea35ad13c42a
-    type_inferenced_ast: b3fc669c4fb8c69a76c7343d9bfa449785fd02e971a589c83e5fa90a68699758
->>>>>>> 9ad0d8d9
+    initial_ast: acd1405362a320063562452f5a5e03ce462e3b02424568640b73249e9a14ba5a
+    imports_resolved_ast: f4264c2c19666133d0a06bb6833c6100f26286b1039e21fa407b4e0d32f6fbbf
+    canonicalized_ast: f4264c2c19666133d0a06bb6833c6100f26286b1039e21fa407b4e0d32f6fbbf
+    type_inferenced_ast: 8d2aee7199be4912f9527ac4a5cf47ef8753187705db9bcb00b2ae142599c101