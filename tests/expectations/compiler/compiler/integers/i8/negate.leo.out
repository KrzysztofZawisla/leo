--- conflicted
+++ resolved
@@ -23,13 +23,7 @@
               type: bool
               value: "true"
     initial_ast: ceb8d83b86ddc625767bab48a98211560f3f24263d59d375dab425d57b7990bd
-<<<<<<< HEAD
+    ir: e293d4319e812d38bb56c4758b98a740748e1cabe6da1f82d68da17d6235d4ed
     imports_resolved_ast: 2036f13afdd1686164873aedebf7e9b9c6cd35c1f2333191ff3e193f34eb2220
     canonicalized_ast: 2036f13afdd1686164873aedebf7e9b9c6cd35c1f2333191ff3e193f34eb2220
-    type_inferenced_ast: c8b5af55d9d65a86665bae922dd608d33f7e60916b95b5ee7d06a4040647db80
-=======
-    ir: e293d4319e812d38bb56c4758b98a740748e1cabe6da1f82d68da17d6235d4ed
-    imports_resolved_ast: 196de5d4d43cf1d6e088a740c88cee72c5804350fb4595c1bee3279bca1b077e
-    canonicalized_ast: 196de5d4d43cf1d6e088a740c88cee72c5804350fb4595c1bee3279bca1b077e
-    type_inferenced_ast: 9cfb774cdeaf0ab8f029c9f856c9df54faa458eb2c3d9dca80bfad40d8a96d78
->>>>>>> 3626fbdb
+    type_inferenced_ast: c8b5af55d9d65a86665bae922dd608d33f7e60916b95b5ee7d06a4040647db80