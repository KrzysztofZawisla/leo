---
namespace: Compile
expectation: Pass
outputs:
  - circuit:
      num_public_variables: 0
      num_private_variables: 1151
      num_constraints: 1439
      at: 829afe74a66d2cc4974bc687a4922ec181cd49bf6bf7bd32232cc46549f9f714
      bt: b702bfa3245fd3794d4057ae3f012aaeb28341b189bd8d12346e90aa85758193
      ct: 526086cb2e2126ce8d1664ecaf53490ecc1bdebcec932dd653439f30bd5377aa
    output:
      - input_file: i8.in
        output:
          registers:
            r0:
              type: bool
              value: "true"
    initial_ast: 10a8ac18af71741b5d9ed1021c63387b08424d47da5911cebf407857d3e8d76d
<<<<<<< HEAD
    imports_resolved_ast: 6e472efa370345e03b5755c92066e39f73919925506f2b7bbbcb69fdba82a1ad
    canonicalized_ast: 6e472efa370345e03b5755c92066e39f73919925506f2b7bbbcb69fdba82a1ad
    type_inferenced_ast: ca8891f1102ac4dfb42a23dbfda1652c0a675979c96858492b803ac52ee85820
=======
    ir: 3929552e1c587efdd40dff3e9ba87819dbd59d280ae629ab0994b92ce00dac46
    imports_resolved_ast: 89ee1cda3be1d69e57ac6a75eb5d7cda9b21b410c7820a4c852c7d6aed3c723d
    canonicalized_ast: 89ee1cda3be1d69e57ac6a75eb5d7cda9b21b410c7820a4c852c7d6aed3c723d
    type_inferenced_ast: 237e8f60070dc43a793136aca25225a0be4e01f0ea12f64ba7b0f0e72c7e2c5d
>>>>>>> 3626fbdb
<|MERGE_RESOLUTION|>--- conflicted
+++ resolved
@@ -17,13 +17,7 @@
               type: bool
               value: "true"
     initial_ast: 10a8ac18af71741b5d9ed1021c63387b08424d47da5911cebf407857d3e8d76d
-<<<<<<< HEAD
+    ir: 3929552e1c587efdd40dff3e9ba87819dbd59d280ae629ab0994b92ce00dac46
     imports_resolved_ast: 6e472efa370345e03b5755c92066e39f73919925506f2b7bbbcb69fdba82a1ad
     canonicalized_ast: 6e472efa370345e03b5755c92066e39f73919925506f2b7bbbcb69fdba82a1ad
-    type_inferenced_ast: ca8891f1102ac4dfb42a23dbfda1652c0a675979c96858492b803ac52ee85820
-=======
-    ir: 3929552e1c587efdd40dff3e9ba87819dbd59d280ae629ab0994b92ce00dac46
-    imports_resolved_ast: 89ee1cda3be1d69e57ac6a75eb5d7cda9b21b410c7820a4c852c7d6aed3c723d
-    canonicalized_ast: 89ee1cda3be1d69e57ac6a75eb5d7cda9b21b410c7820a4c852c7d6aed3c723d
-    type_inferenced_ast: 237e8f60070dc43a793136aca25225a0be4e01f0ea12f64ba7b0f0e72c7e2c5d
->>>>>>> 3626fbdb
+    type_inferenced_ast: ca8891f1102ac4dfb42a23dbfda1652c0a675979c96858492b803ac52ee85820