---
namespace: Compile
expectation: Pass
outputs:
  - circuit:
      num_public_variables: 0
      num_private_variables: 58
      num_constraints: 58
      at: cfaff4a5d4190929bdd80344df222fb41bb62d6100ae9ac905958580192bcccf
      bt: b3f909b6e7678c33896aa5acb19ba86f6956d60251ccb2be99210c88c919c76f
      ct: 01bde22d4fb741f6f8503007d771bd8b644fa36dbe2a667827e6766a2b461546
    ir:
      - "decl f0: <0>"
      - "  store &v1, ((v0), (), (), ())"
      - "  gt &v5, v2, v3"
      - "  eq &v6, v5, v4"
      - "  retn v6"
      - ""
    output:
      - input_file: i8_g.in
        output:
          registers:
            r0:
              type: bool
              value: "true"
      - input_file: i8_e.in
        output:
          registers:
            r0:
              type: bool
              value: "true"
<<<<<<< HEAD
    initial_ast: b0a10c26f89a34a761524dca8c3172e62eb9d2fb1a3daf3050c42919fb899773
    imports_resolved_ast: 63f6dbeed19d022b1d4c52be880101f8f81973b3694de2fe15f110d0f02af627
    canonicalized_ast: 63f6dbeed19d022b1d4c52be880101f8f81973b3694de2fe15f110d0f02af627
    type_inferenced_ast: e1245d65b99f16b78172bd9d594da8086ca65f37b9607e0e273800cb9cd88af3
=======
    initial_ast: af8f08b489137ec841ff8fc8d2b9eacc8806b868334f5a1c591e435abc0e67aa
    imports_resolved_ast: 1ba06738c37881bd0ed5f0ff669f4b8f8e83f848ee7f968b49cf55d975749476
    canonicalized_ast: 1ba06738c37881bd0ed5f0ff669f4b8f8e83f848ee7f968b49cf55d975749476
    type_inferenced_ast: 669bbd4e98f4a9ce88b8fec523b5a3286e3d10136728cd629c230087eff91699
>>>>>>> 9ad0d8d9
<|MERGE_RESOLUTION|>--- conflicted
+++ resolved
@@ -29,14 +29,7 @@
             r0:
               type: bool
               value: "true"
-<<<<<<< HEAD
-    initial_ast: b0a10c26f89a34a761524dca8c3172e62eb9d2fb1a3daf3050c42919fb899773
-    imports_resolved_ast: 63f6dbeed19d022b1d4c52be880101f8f81973b3694de2fe15f110d0f02af627
-    canonicalized_ast: 63f6dbeed19d022b1d4c52be880101f8f81973b3694de2fe15f110d0f02af627
-    type_inferenced_ast: e1245d65b99f16b78172bd9d594da8086ca65f37b9607e0e273800cb9cd88af3
-=======
-    initial_ast: af8f08b489137ec841ff8fc8d2b9eacc8806b868334f5a1c591e435abc0e67aa
-    imports_resolved_ast: 1ba06738c37881bd0ed5f0ff669f4b8f8e83f848ee7f968b49cf55d975749476
-    canonicalized_ast: 1ba06738c37881bd0ed5f0ff669f4b8f8e83f848ee7f968b49cf55d975749476
-    type_inferenced_ast: 669bbd4e98f4a9ce88b8fec523b5a3286e3d10136728cd629c230087eff91699
->>>>>>> 9ad0d8d9
+    initial_ast: 96ae5a54aab3473b1b05037812c9abc9a4d9e1866d1f7a39a0e1fa5a054509b0
+    imports_resolved_ast: 9631e90f1fe3a7958bb84cd321a747696dfb7ff3e7415c9a638fed4848693f84
+    canonicalized_ast: 9631e90f1fe3a7958bb84cd321a747696dfb7ff3e7415c9a638fed4848693f84
+    type_inferenced_ast: a558b44dab4a04bc4dbb4c5cf66f8fe6f2879673c9545eeb765784531eb968bd