---
namespace: Compile
expectation: Pass
outputs:
  - circuit:
      num_public_variables: 0
      num_private_variables: 2
      num_constraints: 2
      at: 401937c524c61a28b4fab76d7a1f85bb628850012af62362a0922610372faf92
      bt: cdf9a9cee4f2edf55111a95ae60bde9801080f6bde638a5c79273a39a2f9f7f5
      ct: 643d5437104296e21d906ecb15b2c96ad278f20cfc4af53b12bb6069bd853726
    ir:
      - "decl f0: <0>"
      - "  store &v1, ((v0), (), (), ())"
      - "  store &v3, 0"
      - "  eq &v4, true, v2"
      - "  retn v4"
      - ""
    output:
      - input_file: dummy.in
        output:
          registers:
            r0:
              type: bool
              value: "true"
<<<<<<< HEAD
    initial_ast: af0cda5d3250a10aa7440ae58444cff79365d36d13871624cb640080657dc7b0
    imports_resolved_ast: 394255d2cb1e5bdf315ccea7468a139b21265e73d1afab19aabac306fbd25811
    canonicalized_ast: 394255d2cb1e5bdf315ccea7468a139b21265e73d1afab19aabac306fbd25811
    type_inferenced_ast: 479f37f643da185e8f8e588cf0bbcbc0a522f0e991eb49cb05e3ec43ee702c24
=======
    initial_ast: 913d33c251dfcfdf76a29f03135d40200a56c5881e4d6f7a4cccb3062cf8b893
    imports_resolved_ast: 72ac36a979acf6121edb5b9bc6880040b1431141d75d556c3cd331545b6e36d9
    canonicalized_ast: 72ac36a979acf6121edb5b9bc6880040b1431141d75d556c3cd331545b6e36d9
    type_inferenced_ast: 91554f916f0b90c9dac482baf5d231ded7cfd8b6f39a34c4d155d2dc75b98684
>>>>>>> 9ad0d8d9
<|MERGE_RESOLUTION|>--- conflicted
+++ resolved
@@ -23,14 +23,7 @@
             r0:
               type: bool
               value: "true"
-<<<<<<< HEAD
-    initial_ast: af0cda5d3250a10aa7440ae58444cff79365d36d13871624cb640080657dc7b0
-    imports_resolved_ast: 394255d2cb1e5bdf315ccea7468a139b21265e73d1afab19aabac306fbd25811
-    canonicalized_ast: 394255d2cb1e5bdf315ccea7468a139b21265e73d1afab19aabac306fbd25811
-    type_inferenced_ast: 479f37f643da185e8f8e588cf0bbcbc0a522f0e991eb49cb05e3ec43ee702c24
-=======
-    initial_ast: 913d33c251dfcfdf76a29f03135d40200a56c5881e4d6f7a4cccb3062cf8b893
-    imports_resolved_ast: 72ac36a979acf6121edb5b9bc6880040b1431141d75d556c3cd331545b6e36d9
-    canonicalized_ast: 72ac36a979acf6121edb5b9bc6880040b1431141d75d556c3cd331545b6e36d9
-    type_inferenced_ast: 91554f916f0b90c9dac482baf5d231ded7cfd8b6f39a34c4d155d2dc75b98684
->>>>>>> 9ad0d8d9
+    initial_ast: 5769ac5f0976dfb994f4e164851c7ff2a962f2d11d54d5e87f21ba86ae970a6f
+    imports_resolved_ast: 851c7e90b3efcf94bb63af81f39c41c30c7ad470fb87ad1e141ba54005545aba
+    canonicalized_ast: 851c7e90b3efcf94bb63af81f39c41c30c7ad470fb87ad1e141ba54005545aba
+    type_inferenced_ast: 42b0661dad9d7a73fc4b9bde28dacab71f6f8f2fc0f5ec7db4e9a41e342a11e3