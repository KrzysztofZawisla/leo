---
namespace: Compile
expectation: Pass
outputs:
  - circuit:
      num_public_variables: 0
      num_private_variables: 770
      num_constraints: 771
      at: b90444d2fdcf24f8052265a3475d8fb2d986cc52bdbe249d02a3f6435fee3b3c
      bt: 7903c7c5021d571c68eee29226721c3a1db140c5137d107ee5b761a9555f1270
      ct: c25daf3d2bdf08729b00a42bfbf9d539d9a25e05cf2c30aa812eb697163bdf24
    ir:
      - "decl f0: <0>"
      - "  store &v1, ((v0), (), (), ())"
      - "  add &v5, v2, v3"
      - "  eq &v6, v5, v4"
      - "  retn v6"
      - ""
    output:
      - input_file: u128.in
        output:
          registers:
            r0:
              type: bool
              value: "true"
<<<<<<< HEAD
    initial_ast: b8118251343ea373cbc7f98818334d956bd318628aaf871e22c8e548ec87330e
    imports_resolved_ast: 05a3d9c547d86d8fc47f617bb5a844a076c3618dad1b5ad8ea1684469fb2d767
    canonicalized_ast: 05a3d9c547d86d8fc47f617bb5a844a076c3618dad1b5ad8ea1684469fb2d767
    type_inferenced_ast: c41149b1a7a3f4135bd1c2dad315580bbe2d80badd0187b08e326305c0739a96
=======
    initial_ast: 9b7b20b367685ee5aa3ca96973f7c821e6ab14a2e79a7dc69c3587dbb88d6f64
    imports_resolved_ast: af0df924fe3d9d026b854d2d678a4ba67b28f97d909935138d8c018f47d80eb3
    canonicalized_ast: af0df924fe3d9d026b854d2d678a4ba67b28f97d909935138d8c018f47d80eb3
    type_inferenced_ast: b030bf99398b5d39993276f5eb66c55ff48b9b7607d38bbd1a12c3ed6419e1c6
>>>>>>> 9ad0d8d9
<|MERGE_RESOLUTION|>--- conflicted
+++ resolved
@@ -23,14 +23,7 @@
             r0:
               type: bool
               value: "true"
-<<<<<<< HEAD
-    initial_ast: b8118251343ea373cbc7f98818334d956bd318628aaf871e22c8e548ec87330e
-    imports_resolved_ast: 05a3d9c547d86d8fc47f617bb5a844a076c3618dad1b5ad8ea1684469fb2d767
-    canonicalized_ast: 05a3d9c547d86d8fc47f617bb5a844a076c3618dad1b5ad8ea1684469fb2d767
-    type_inferenced_ast: c41149b1a7a3f4135bd1c2dad315580bbe2d80badd0187b08e326305c0739a96
-=======
-    initial_ast: 9b7b20b367685ee5aa3ca96973f7c821e6ab14a2e79a7dc69c3587dbb88d6f64
-    imports_resolved_ast: af0df924fe3d9d026b854d2d678a4ba67b28f97d909935138d8c018f47d80eb3
-    canonicalized_ast: af0df924fe3d9d026b854d2d678a4ba67b28f97d909935138d8c018f47d80eb3
-    type_inferenced_ast: b030bf99398b5d39993276f5eb66c55ff48b9b7607d38bbd1a12c3ed6419e1c6
->>>>>>> 9ad0d8d9
+    initial_ast: d478f19ee836e125eda1eab6a5d7205b54838031292e119ca340b56199f48c6e
+    imports_resolved_ast: 9a110580b2e742d040a6fe7be38d3cdf98040ad2ef4db25748ee233e953bd6ad
+    canonicalized_ast: 9a110580b2e742d040a6fe7be38d3cdf98040ad2ef4db25748ee233e953bd6ad
+    type_inferenced_ast: 3c713ed028b2b270096b324e38fae6c7ecba62bd2668e870dfb067a211a98138