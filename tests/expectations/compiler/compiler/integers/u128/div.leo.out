--- conflicted
+++ resolved
@@ -23,14 +23,7 @@
             r0:
               type: bool
               value: "true"
-<<<<<<< HEAD
-    initial_ast: cb723d4d2d591437425ed70c19a5e657f193c9df154a8ebb1167c442221ade3e
-    imports_resolved_ast: 73847fca3568fedd3118426ea7c50f62ded4201377632a537c6122c90c32d054
-    canonicalized_ast: 73847fca3568fedd3118426ea7c50f62ded4201377632a537c6122c90c32d054
-    type_inferenced_ast: 35b0460dca6401978d902842ee27c15c6a2a0976936d0c44a298941ec168e2c4
-=======
-    initial_ast: 5fba362f8b5d842a1bcdf6834aea9a805a0713c259fdf9e76d092260771b0a25
-    imports_resolved_ast: c23b18f6660e905ce6d027227c90d65f6946fa0b62c79f644f9a334048c9d191
-    canonicalized_ast: c23b18f6660e905ce6d027227c90d65f6946fa0b62c79f644f9a334048c9d191
-    type_inferenced_ast: e145f79deee94546f4bbcf5551bb8c4f840aa3c1be80ca9e6f8322172e844b8f
->>>>>>> 9ad0d8d9
+    initial_ast: 1a12f7b362b269895be2d1d0a75925164beccdabb1a3077e6457207f618c8833
+    imports_resolved_ast: b77e10dd7d30c482333a3ba3b13c776939ac671e2ce66d79a0a6afcb76f8869f
+    canonicalized_ast: b77e10dd7d30c482333a3ba3b13c776939ac671e2ce66d79a0a6afcb76f8869f
+    type_inferenced_ast: 9ca5021a05ecf35cdac96d83e664f80439d8acb0fddb48669f2309fda073decf