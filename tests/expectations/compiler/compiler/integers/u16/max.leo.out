---
namespace: Compile
expectation: Pass
outputs:
  - circuit:
      num_public_variables: 0
      num_private_variables: 2
      num_constraints: 2
      at: 401937c524c61a28b4fab76d7a1f85bb628850012af62362a0922610372faf92
      bt: cdf9a9cee4f2edf55111a95ae60bde9801080f6bde638a5c79273a39a2f9f7f5
      ct: 643d5437104296e21d906ecb15b2c96ad278f20cfc4af53b12bb6069bd853726
    ir:
      - "decl f0: <0>"
      - "  store &v1, ((v0), (), (), ())"
      - "  store &v3, 65535"
      - "  eq &v4, v2, true"
      - "  retn v4"
      - ""
    output:
      - input_file: "../input/dummy.in"
        output:
          registers:
            r0:
              type: bool
              value: "true"
<<<<<<< HEAD
    initial_ast: 5f61d342555c35637881b345a4155aa10107381a45407dffd16cc76fac625ee2
    imports_resolved_ast: c8c617102cb9f9b9ca51472d76a2098283ecbe03a1b6738b93ccd27d3cade461
    canonicalized_ast: c8c617102cb9f9b9ca51472d76a2098283ecbe03a1b6738b93ccd27d3cade461
    type_inferenced_ast: b9fed430aeef38b6e1faa61d2269009b61caadd53688407a0c37300233ac337b
=======
    initial_ast: e207b15051f3420736160b76494a820405bd0e5f5af2f3b3992e6081c09238f3
    imports_resolved_ast: b2ba20c603e8c6ccb9e0ed61c1e41d5100df7f61f983b6d97a005892ad1b4a74
    canonicalized_ast: b2ba20c603e8c6ccb9e0ed61c1e41d5100df7f61f983b6d97a005892ad1b4a74
    type_inferenced_ast: 35964070f2d2caee13c897c1b56539ee5c6804345ea9f61cbe4ab602652cbe0f
>>>>>>> 9ad0d8d9
<|MERGE_RESOLUTION|>--- conflicted
+++ resolved
@@ -23,14 +23,7 @@
             r0:
               type: bool
               value: "true"
-<<<<<<< HEAD
-    initial_ast: 5f61d342555c35637881b345a4155aa10107381a45407dffd16cc76fac625ee2
-    imports_resolved_ast: c8c617102cb9f9b9ca51472d76a2098283ecbe03a1b6738b93ccd27d3cade461
-    canonicalized_ast: c8c617102cb9f9b9ca51472d76a2098283ecbe03a1b6738b93ccd27d3cade461
-    type_inferenced_ast: b9fed430aeef38b6e1faa61d2269009b61caadd53688407a0c37300233ac337b
-=======
-    initial_ast: e207b15051f3420736160b76494a820405bd0e5f5af2f3b3992e6081c09238f3
-    imports_resolved_ast: b2ba20c603e8c6ccb9e0ed61c1e41d5100df7f61f983b6d97a005892ad1b4a74
-    canonicalized_ast: b2ba20c603e8c6ccb9e0ed61c1e41d5100df7f61f983b6d97a005892ad1b4a74
-    type_inferenced_ast: 35964070f2d2caee13c897c1b56539ee5c6804345ea9f61cbe4ab602652cbe0f
->>>>>>> 9ad0d8d9
+    initial_ast: 16b51468b1dee3ac44958dcde1983d70faeab9c95e556aaa3b6705d996f2f189
+    imports_resolved_ast: 8f2ee5b016cf02e5fbd50c8933da5ad81f7e0731cf55163a12e7409506ac87e5
+    canonicalized_ast: 8f2ee5b016cf02e5fbd50c8933da5ad81f7e0731cf55163a12e7409506ac87e5
+    type_inferenced_ast: e9276e81baf4d7aef9a32c8d5797da0db9aad11d1f78e0fb1deffa15d8823a69