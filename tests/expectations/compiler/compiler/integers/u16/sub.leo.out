--- conflicted
+++ resolved
@@ -23,14 +23,7 @@
             r0:
               type: bool
               value: "true"
-<<<<<<< HEAD
-    initial_ast: 74c0935a17e9952e48af32290438392fe8fa003831c97572ddbe62a38a39ab68
-    imports_resolved_ast: f8df7d81f97c7cf12a0bf628536254bc4813fa30b8edf255094ce048467840fe
-    canonicalized_ast: f8df7d81f97c7cf12a0bf628536254bc4813fa30b8edf255094ce048467840fe
-    type_inferenced_ast: d98b43d77a9600c4660be16e6693cefaa02d99563b2993c627207804bfd52440
-=======
-    initial_ast: fdc491eef77e08748aedf642306e58898b8e008eef5d0ea0a76913a127056f01
-    imports_resolved_ast: 92f4a474f4cfe43d40c8251b0f4588ac444d6bf054deb9e3c7c4ccfb0c3b9072
-    canonicalized_ast: 92f4a474f4cfe43d40c8251b0f4588ac444d6bf054deb9e3c7c4ccfb0c3b9072
-    type_inferenced_ast: 6e740118a0d730fc19fc4cca691b75cefca288ebf799d82c3d82050f0f66103a
->>>>>>> 9ad0d8d9
+    initial_ast: 776a7d2832cab21acae6c0ce149ca5ac2062252d5a4ed261be196482d3256933
+    imports_resolved_ast: 15e73ea4663e6b9f8ab8c930123a739f38ac8c1170043c5d29da23634ee47de2
+    canonicalized_ast: 15e73ea4663e6b9f8ab8c930123a739f38ac8c1170043c5d29da23634ee47de2
+    type_inferenced_ast: beb185d8ca8a89f6484a2e4e4365e0ddb7a6a39837e0afbde1622d85744eeb98