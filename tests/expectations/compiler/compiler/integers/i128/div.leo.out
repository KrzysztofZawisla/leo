---
namespace: Compile
expectation: Pass
outputs:
  - circuit:
      num_public_variables: 0
<<<<<<< HEAD
      num_private_variables: 506501
      num_constraints: 556547
      at: 21684d37949c6aa9ba7e9273c90c2f86a00326b0f54c5ce63c4e61485984a07b
      bt: edfa1e8c163660bcb695d6d0d1cfd6227f16ac4ae3dc4248ab1abf450f52ddc8
      ct: df9e7bf843d2fc74d633f996f17a2b5278a045d401c7571f272b4d68b6e43518
    ir:
      - "decl f0: <0>"
      - "  store &v1, ((v0), (), (), ())"
      - "  div &v5, v2, v3"
      - "  eq &v6, v5, v4"
      - "  retn v6"
      - ""
=======
      num_private_variables: 264820
      num_constraints: 330868
      at: 90e89968758ed4552073b4217621741d7471a683f004aff63679ee176690ebb4
      bt: a83224709a5d2ea9ba982fd81f35188e299590ab7ce201773857c54a39b27d93
      ct: 26d5f56acb9effc130128af10b00b426d2396e7d8962636268b3dd08ba8df5e3
>>>>>>> 866066a8
    output:
      - input_file: i128.in
        output:
          registers:
            r0:
              type: bool
              value: "true"
    initial_ast: 9b5ecfc8daa3ee55e1e24a6f6e19f5a6f5c4725efabf7074bc22657f7ad89b26
    imports_resolved_ast: 9b5ecfc8daa3ee55e1e24a6f6e19f5a6f5c4725efabf7074bc22657f7ad89b26
    canonicalized_ast: 9b5ecfc8daa3ee55e1e24a6f6e19f5a6f5c4725efabf7074bc22657f7ad89b26
    type_inferenced_ast: be5f66a85fa7ae6cd81164c6da438e2e146558c9b429993d83d4177b8b5c4469<|MERGE_RESOLUTION|>--- conflicted
+++ resolved
@@ -4,12 +4,11 @@
 outputs:
   - circuit:
       num_public_variables: 0
-<<<<<<< HEAD
-      num_private_variables: 506501
-      num_constraints: 556547
-      at: 21684d37949c6aa9ba7e9273c90c2f86a00326b0f54c5ce63c4e61485984a07b
-      bt: edfa1e8c163660bcb695d6d0d1cfd6227f16ac4ae3dc4248ab1abf450f52ddc8
-      ct: df9e7bf843d2fc74d633f996f17a2b5278a045d401c7571f272b4d68b6e43518
+      num_private_variables: 264820
+      num_constraints: 330868
+      at: 90e89968758ed4552073b4217621741d7471a683f004aff63679ee176690ebb4
+      bt: a83224709a5d2ea9ba982fd81f35188e299590ab7ce201773857c54a39b27d93
+      ct: 26d5f56acb9effc130128af10b00b426d2396e7d8962636268b3dd08ba8df5e3
     ir:
       - "decl f0: <0>"
       - "  store &v1, ((v0), (), (), ())"
@@ -17,13 +16,6 @@
       - "  eq &v6, v5, v4"
       - "  retn v6"
       - ""
-=======
-      num_private_variables: 264820
-      num_constraints: 330868
-      at: 90e89968758ed4552073b4217621741d7471a683f004aff63679ee176690ebb4
-      bt: a83224709a5d2ea9ba982fd81f35188e299590ab7ce201773857c54a39b27d93
-      ct: 26d5f56acb9effc130128af10b00b426d2396e7d8962636268b3dd08ba8df5e3
->>>>>>> 866066a8
     output:
       - input_file: i128.in
         output:
