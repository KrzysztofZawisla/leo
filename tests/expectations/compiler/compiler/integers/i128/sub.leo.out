---
namespace: Compile
expectation: Pass
outputs:
  - circuit:
      num_public_variables: 0
      num_private_variables: 1659
      num_constraints: 1660
      at: d9ee09463556e7d959315486706f95a0b9dae74a1cdf4f63a2a21ab2bfc955dd
      bt: 460ca94fd735be6bc3f9cb574dd5f1155f857fbd58477a2e7c43c2975b40baa3
      ct: be404e2b73a341fe645ea81d16a82f4a1ea85e60c87b136fc1dc47ddde984e9a
    ir:
      - "decl f0: <0>"
      - "  store &v1, ((v0), (), (), ())"
      - "  sub &v5, v2, v3"
      - "  eq &v6, v5, v4"
      - "  retn v6"
      - ""
    output:
      - input_file: i128.in
        output:
          registers:
            r0:
              type: bool
              value: "true"
<<<<<<< HEAD
    initial_ast: fc18c1f6a4253ca1e4e18cc2682bf7da99b16ff7f53178ccbdd9b376080c6815
    imports_resolved_ast: 66bdb11ce767b8e8d90067edf4c06c991ddf8a0f516190f1597a30226ee09db0
    canonicalized_ast: 66bdb11ce767b8e8d90067edf4c06c991ddf8a0f516190f1597a30226ee09db0
    type_inferenced_ast: d0f400d8f6a9e8f80e08604f1d97f18d3cfdabae3c58e39dd7707d59beb1e9a0
=======
    initial_ast: 95a992f9baa8ae05f61ec38f6d21a9e89f819995f1a83419841f06e280f690d5
    imports_resolved_ast: ef4d9e2ed70f25e499fe342442189e5bb6f8ad52ce8fedade9e12cd0a97b06e6
    canonicalized_ast: ef4d9e2ed70f25e499fe342442189e5bb6f8ad52ce8fedade9e12cd0a97b06e6
    type_inferenced_ast: d3b2effd142a931373677f62eba3e179791178b6c7bdd34071054e80e7e39f19
>>>>>>> 9ad0d8d9
<|MERGE_RESOLUTION|>--- conflicted
+++ resolved
@@ -23,14 +23,7 @@
             r0:
               type: bool
               value: "true"
-<<<<<<< HEAD
-    initial_ast: fc18c1f6a4253ca1e4e18cc2682bf7da99b16ff7f53178ccbdd9b376080c6815
-    imports_resolved_ast: 66bdb11ce767b8e8d90067edf4c06c991ddf8a0f516190f1597a30226ee09db0
-    canonicalized_ast: 66bdb11ce767b8e8d90067edf4c06c991ddf8a0f516190f1597a30226ee09db0
-    type_inferenced_ast: d0f400d8f6a9e8f80e08604f1d97f18d3cfdabae3c58e39dd7707d59beb1e9a0
-=======
-    initial_ast: 95a992f9baa8ae05f61ec38f6d21a9e89f819995f1a83419841f06e280f690d5
-    imports_resolved_ast: ef4d9e2ed70f25e499fe342442189e5bb6f8ad52ce8fedade9e12cd0a97b06e6
-    canonicalized_ast: ef4d9e2ed70f25e499fe342442189e5bb6f8ad52ce8fedade9e12cd0a97b06e6
-    type_inferenced_ast: d3b2effd142a931373677f62eba3e179791178b6c7bdd34071054e80e7e39f19
->>>>>>> 9ad0d8d9
+    initial_ast: 8d1d126cbe9cce8f503617e949204bc2c344c07f21494c84298b3ae2ee1fa2f5
+    imports_resolved_ast: f29e3bffba36607179787bb1519c5415c3064a60fd6105c00d69d2d7460c7a4c
+    canonicalized_ast: f29e3bffba36607179787bb1519c5415c3064a60fd6105c00d69d2d7460c7a4c
+    type_inferenced_ast: 955b5f1821f4a6463cea07052080aee92f2d8ab5ad1e53d71edc51b6372635ed