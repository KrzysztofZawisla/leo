---
namespace: Compile
expectation: Pass
outputs:
  - circuit:
      num_public_variables: 0
      num_private_variables: 2
      num_constraints: 2
      at: 401937c524c61a28b4fab76d7a1f85bb628850012af62362a0922610372faf92
      bt: cdf9a9cee4f2edf55111a95ae60bde9801080f6bde638a5c79273a39a2f9f7f5
      ct: 643d5437104296e21d906ecb15b2c96ad278f20cfc4af53b12bb6069bd853726
    ir:
      - "decl f0: <0>"
      - "  store &v1, ((v0), (), (), ())"
      - "  store &v3, -170141183460469231731687303715884105728"
      - "  eq &v4, v2, true"
      - "  retn v4"
      - ""
    output:
      - input_file: "../input/dummy.in"
        output:
          registers:
            r0:
              type: bool
              value: "true"
<<<<<<< HEAD
    initial_ast: 0f1d116ae37f26d052925e0b2ff3bf014d96f57a483cebdf0af06ddb722b3c82
    imports_resolved_ast: 8e4f81f8466a9c30cfca3721f9ee3a99e2b6e99a16ea6d24863a669e60ec3d6f
    canonicalized_ast: 8e4f81f8466a9c30cfca3721f9ee3a99e2b6e99a16ea6d24863a669e60ec3d6f
    type_inferenced_ast: 6efedcaba13aacfcff1629f6da6aba68e35750e90d63db4f0ff714d2db1f0a35
=======
    initial_ast: 62a0e940523a1eb558134e9e79f6299650b288c6ebaa4915e9c909f4690cbad9
    imports_resolved_ast: fd0ac331b476fada250afd3c28680854af0192cdc14b06d63527a8cce8be9abc
    canonicalized_ast: fd0ac331b476fada250afd3c28680854af0192cdc14b06d63527a8cce8be9abc
    type_inferenced_ast: 0e291d0831657249651e533987cf6e6584a6e8aeae0fa3144a0600f5bfd0ad9f
>>>>>>> 9ad0d8d9
<|MERGE_RESOLUTION|>--- conflicted
+++ resolved
@@ -23,14 +23,7 @@
             r0:
               type: bool
               value: "true"
-<<<<<<< HEAD
-    initial_ast: 0f1d116ae37f26d052925e0b2ff3bf014d96f57a483cebdf0af06ddb722b3c82
-    imports_resolved_ast: 8e4f81f8466a9c30cfca3721f9ee3a99e2b6e99a16ea6d24863a669e60ec3d6f
-    canonicalized_ast: 8e4f81f8466a9c30cfca3721f9ee3a99e2b6e99a16ea6d24863a669e60ec3d6f
-    type_inferenced_ast: 6efedcaba13aacfcff1629f6da6aba68e35750e90d63db4f0ff714d2db1f0a35
-=======
-    initial_ast: 62a0e940523a1eb558134e9e79f6299650b288c6ebaa4915e9c909f4690cbad9
-    imports_resolved_ast: fd0ac331b476fada250afd3c28680854af0192cdc14b06d63527a8cce8be9abc
-    canonicalized_ast: fd0ac331b476fada250afd3c28680854af0192cdc14b06d63527a8cce8be9abc
-    type_inferenced_ast: 0e291d0831657249651e533987cf6e6584a6e8aeae0fa3144a0600f5bfd0ad9f
->>>>>>> 9ad0d8d9
+    initial_ast: 8803f7df207d3cb1088de69d3376b08af01f410d74181e5cf65957ea68ee51fc
+    imports_resolved_ast: 233bb70370b69b43b3f70ed52cf98088787f2dfa6b4e5265b6028d4469470d07
+    canonicalized_ast: 233bb70370b69b43b3f70ed52cf98088787f2dfa6b4e5265b6028d4469470d07
+    type_inferenced_ast: cd6ebf1116acf784c9573a84c3c440513dc674d92ef2b81abe2ca2570651f623