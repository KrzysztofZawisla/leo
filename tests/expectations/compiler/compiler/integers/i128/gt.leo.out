--- conflicted
+++ resolved
@@ -29,14 +29,7 @@
             r0:
               type: bool
               value: "true"
-<<<<<<< HEAD
-    initial_ast: 1b68d0246231ab9ec041879d7467241e2c5f62d714c2752f5efe53914eeeef55
-    imports_resolved_ast: 9c29c5fcf556937d9952a9eb5cb1c38c24eb3a7cf56e63a7395fe6ef6744a2f6
-    canonicalized_ast: 9c29c5fcf556937d9952a9eb5cb1c38c24eb3a7cf56e63a7395fe6ef6744a2f6
-    type_inferenced_ast: 51d9c1b3aaa35e758c9ecf827d4ee49d87ff5221c33d53cef92c6cbb59d6d7b4
-=======
-    initial_ast: 1ae3ca50d98602aa4dcca75215feeeaeca83c3ea6fa4a3f7a81c2587575c2fd5
-    imports_resolved_ast: 2fedd9cb4ad257ba301485cbbeb76b6a50c59d94376f0e9108c41550094811f1
-    canonicalized_ast: 2fedd9cb4ad257ba301485cbbeb76b6a50c59d94376f0e9108c41550094811f1
-    type_inferenced_ast: 4600bac734a533107314804a8b5664fd3976d33cc890a6a72e91ff5c55057ba8
->>>>>>> 9ad0d8d9
+    initial_ast: 5d04c47c82dbd373b45232f0b28e51af1b3dc7933fcb2e3d1a5b3006e0ed476e
+    imports_resolved_ast: 31b022b4e5363c99641dd50ebe267c815f40c9dc5d50cbcad61c171b0bb117fe
+    canonicalized_ast: 31b022b4e5363c99641dd50ebe267c815f40c9dc5d50cbcad61c171b0bb117fe
+    type_inferenced_ast: 0290e8c4cbb404a7a4b787fa39cd54ac0b08aa8dd8cbb6e59fa3a566f3ad0da9