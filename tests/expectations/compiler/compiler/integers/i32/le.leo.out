---
namespace: Compile
expectation: Pass
outputs:
  - circuit:
      num_public_variables: 0
      num_private_variables: 226
      num_constraints: 226
      at: a32cb70b19c0716e6674553d3ce507c877763f8889ddf2e093c1b77fef90eee6
      bt: fb578c6585030929a1e52991c52609d59d880430c77ca67cb800ff0bca7beb48
      ct: 5c4c29895605623daa2d6c270ec8a463882fc2900921961ca3a9d73ef91dbc16
    ir:
      - "decl f0: <0>"
      - "  store &v1, ((v0), (), (), ())"
      - "  le &v5, v2, v3"
      - "  eq &v6, v5, v4"
      - "  retn v6"
      - ""
    output:
      - input_file: i32_l.in
        output:
          registers:
            r0:
              type: bool
              value: "true"
      - input_file: i32_e.in
        output:
          registers:
            r0:
              type: bool
              value: "true"
<<<<<<< HEAD
    initial_ast: 05f869a395c06136d6fbb238ed58b33dddd86a0af101336b9ea534e646a30ed5
    imports_resolved_ast: e32151373277f32d76bf7d18d1a1665e37bfb0b32bcfb95d15efdce9d1271bb9
    canonicalized_ast: e32151373277f32d76bf7d18d1a1665e37bfb0b32bcfb95d15efdce9d1271bb9
    type_inferenced_ast: 5a5350c27ffdf5274dedacd78feff612acbb97ffefb74ec95944cedee6dbe930
=======
    initial_ast: 5b9f03e7a6a01e5c744b765869cddacc6c37a675c09684d44966de47f58e8c18
    imports_resolved_ast: 95c493e4807d9a45ded8d4aaf04e18a5aa6a53d3383efe12b5218d3f9e7d0fde
    canonicalized_ast: 95c493e4807d9a45ded8d4aaf04e18a5aa6a53d3383efe12b5218d3f9e7d0fde
    type_inferenced_ast: 71341b2152c00ed871849be705b76d7808788d5a5601b88c7de5c4a72fa90f0f
>>>>>>> 9ad0d8d9
<|MERGE_RESOLUTION|>--- conflicted
+++ resolved
@@ -29,14 +29,7 @@
             r0:
               type: bool
               value: "true"
-<<<<<<< HEAD
-    initial_ast: 05f869a395c06136d6fbb238ed58b33dddd86a0af101336b9ea534e646a30ed5
-    imports_resolved_ast: e32151373277f32d76bf7d18d1a1665e37bfb0b32bcfb95d15efdce9d1271bb9
-    canonicalized_ast: e32151373277f32d76bf7d18d1a1665e37bfb0b32bcfb95d15efdce9d1271bb9
-    type_inferenced_ast: 5a5350c27ffdf5274dedacd78feff612acbb97ffefb74ec95944cedee6dbe930
-=======
-    initial_ast: 5b9f03e7a6a01e5c744b765869cddacc6c37a675c09684d44966de47f58e8c18
-    imports_resolved_ast: 95c493e4807d9a45ded8d4aaf04e18a5aa6a53d3383efe12b5218d3f9e7d0fde
-    canonicalized_ast: 95c493e4807d9a45ded8d4aaf04e18a5aa6a53d3383efe12b5218d3f9e7d0fde
-    type_inferenced_ast: 71341b2152c00ed871849be705b76d7808788d5a5601b88c7de5c4a72fa90f0f
->>>>>>> 9ad0d8d9
+    initial_ast: a6db0f01f99f90e8885cb244844a866f23a1e99f139398383e6333d109bf0224
+    imports_resolved_ast: 010e8c017cb6fc2c880ae3407c0c2de17c6d9dd4df9038ef525f2a80b62a9f75
+    canonicalized_ast: 010e8c017cb6fc2c880ae3407c0c2de17c6d9dd4df9038ef525f2a80b62a9f75
+    type_inferenced_ast: 1eba73785962db3d64614eb4b8da2cb96f8969b31b8ea897b54c8cec8a45f951