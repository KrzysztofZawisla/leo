---
namespace: Compile
expectation: Pass
outputs:
  - circuit:
      num_public_variables: 0
      num_private_variables: 2
      num_constraints: 2
      at: 401937c524c61a28b4fab76d7a1f85bb628850012af62362a0922610372faf92
      bt: cdf9a9cee4f2edf55111a95ae60bde9801080f6bde638a5c79273a39a2f9f7f5
      ct: 643d5437104296e21d906ecb15b2c96ad278f20cfc4af53b12bb6069bd853726
    ir:
      - "decl f0: <0>"
      - "  store &v1, ((v0), (), (), ())"
      - "  store &v3, 4294967295"
      - "  eq &v4, v2, true"
      - "  retn v4"
      - "decl f1: <5>"
      - "  retn [false, false, false, false, false, false, false, false, false, false, false, false, false, false, false, false, false, false, false, false, false, false, false, false, false, false, false, false, false, false, false, false, false, false, false, false, false, false, false, false, false, false, false, false, false, false, false, false, false, false, false, false, false, false, false, false, false, false, false, false, false, false, false, false, false, false, false, false, false, false, false, false, false, false, false, false, false, false, false, false, false, false, false, false, false, false, false, false, false, false, false, false, false, false, false, false, false, false, false, false, false, false, false, false, false, false, false, false, false, false, false, false, false, false, false, false, false, false, false, false, false, false, false, false, false, false, false, false, false, false, false, false, false, false, false, false, false, false, false, false, false, false, false, false, false, false, false, false, false, false, false, false, false, false, false, false, false, false, false, false, false, false, false, false, false, false, false, false, false, false, false, false, false, false, false, false, false, false, false, false, false, false, false, false, false, false, false, false, false, false, false, false, false, false, false, false, false, false, false, false, false, false, false, false, false, false, false, false, false, false, false, false, false, false, false, false, false, false, false, false, false, false, false, false, false, false, false, false, false, false, false, false, false, false, false, false, false, false, false, false, false, false, false, false, false, false, false, false, false, false, false, false, false, false, false, false]"
      - "decl f2: <6>"
      - "  retn aleo1qnr4dkkvkgfqph0vzc3y6z2eu975wnpz2925ntjccd5cfqxtyu8sta57j8"
      - "decl f3: <7>"
      - "  retn [0, 0, 0, 0, 0, 0, 0, 0, 0, 0, 0, 0, 0, 0, 0, 0, 0, 0, 0, 0, 0, 0, 0, 0, 0, 0, 0, 0, 0, 0, 0, 0]"
      - "decl f4: <8>"
      - "  retn aleo1qnr4dkkvkgfqph0vzc3y6z2eu975wnpz2925ntjccd5cfqxtyu8sta57j8"
      - "decl f5: <9>"
      - "  retn [false, false, false, false, false, false, false, false, false, false, false, false, false, false, false, false, false, false, false, false, false, false, false, false, false, false, false, false, false, false, false, false, false, false, false, false, false, false, false, false, false, false, false, false, false, false, false, false, false, false, false, false, false, false, false, false, false, false, false, false, false, false, false, false, false, false, false, false, false, false, false, false, false, false, false, false, false, false, false, false, false, false, false, false, false, false, false, false, false, false, false, false, false, false, false, false, false, false, false, false, false, false, false, false, false, false, false, false, false, false, false, false, false, false, false, false, false, false, false, false, false, false, false, false, false, false, false, false, false, false, false, false, false, false, false, false, false, false, false, false, false, false, false, false, false, false, false, false, false, false, false, false, false, false, false, false, false, false, false, false, false, false, false, false, false, false, false, false, false, false, false, false, false, false, false, false, false, false, false, false, false, false, false, false, false, false, false, false, false, false, false, false, false, false, false, false, false, false, false, false, false, false, false, false, false, false, false, false, false, false, false, false, false, false, false, false, false, false, false, false, false, false, false, false, false, false, false, false, false, false, false, false, false, false, false, false, false, false, false, false, false, false, false, false, false, false, false, false, false, false, false, false, false, false, false, false]"
      - "decl f6: <10>"
      - "  retn aleo1qnr4dkkvkgfqph0vzc3y6z2eu975wnpz2925ntjccd5cfqxtyu8sta57j8"
      - "decl f7: <11>"
      - "  retn [0, 0, 0, 0, 0, 0, 0, 0, 0, 0, 0, 0, 0, 0, 0, 0, 0, 0, 0, 0, 0, 0, 0, 0, 0, 0, 0, 0, 0, 0, 0, 0]"
      - "decl f8: <12>"
      - "  retn aleo1qnr4dkkvkgfqph0vzc3y6z2eu975wnpz2925ntjccd5cfqxtyu8sta57j8"
      - "decl f9: <13>"
      - "  retn 0"
      - "decl f10: <14>"
      - "  retn [false]"
      - "decl f11: <15>"
      - "  retn false"
      - "decl f12: <16>"
      - "  retn [0]"
      - "decl f13: <17>"
      - "  retn false"
      - "decl f14: <18>"
      - "  retn [false]"
      - "decl f15: <19>"
      - "  retn false"
      - "decl f16: <20>"
      - "  retn [0]"
      - "decl f17: <21>"
      - "  retn false"
      - "decl f18: <22>"
      - "  retn [false, false, false, false, false, false, false, false, false, false, false, false, false, false, false, false, false, false, false, false, false, false, false, false, false, false, false, false, false, false, false, false, false, false, false, false, false, false, false, false, false, false, false, false, false, false, false, false, false, false, false, false, false, false, false, false, false, false, false, false, false, false, false, false, false, false, false, false, false, false, false, false, false, false, false, false, false, false, false, false, false, false, false, false, false, false, false, false, false, false, false, false, false, false, false, false, false, false, false, false, false, false, false, false, false, false, false, false, false, false, false, false, false, false, false, false, false, false, false, false, false, false, false, false, false, false, false, false, false, false, false, false, false, false, false, false, false, false, false, false, false, false, false, false, false, false, false, false, false, false, false, false, false, false, false, false, false, false, false, false, false, false, false, false, false, false, false, false, false, false, false, false, false, false, false, false, false, false, false, false, false, false, false, false, false, false, false, false, false, false, false, false, false, false, false, false, false, false, false, false, false, false, false, false, false, false, false, false, false, false, false, false, false, false, false, false, false, false, false, false, false, false, false, false, false, false, false, false, false, false, false, false, false, false, false, false, false, false, false, false, false, false, false, false, false, false, false, false, false, false, false, false, false]"
      - "decl f19: <23>"
      - "  retn 'a'"
      - "decl f20: <24>"
      - "  retn [0, 0, 0, 0, 0, 0, 0, 0, 0, 0, 0, 0, 0, 0, 0, 0, 0, 0, 0, 0, 0, 0, 0, 0, 0, 0, 0, 0, 0, 0, 0, 0]"
      - "decl f21: <25>"
      - "  retn 'a'"
      - "decl f22: <26>"
      - "  retn [false, false, false, false, false, false, false, false, false, false, false, false, false, false, false, false, false, false, false, false, false, false, false, false, false, false, false, false, false, false, false, false, false, false, false, false, false, false, false, false, false, false, false, false, false, false, false, false, false, false, false, false, false, false, false, false, false, false, false, false, false, false, false, false, false, false, false, false, false, false, false, false, false, false, false, false, false, false, false, false, false, false, false, false, false, false, false, false, false, false, false, false, false, false, false, false, false, false, false, false, false, false, false, false, false, false, false, false, false, false, false, false, false, false, false, false, false, false, false, false, false, false, false, false, false, false, false, false, false, false, false, false, false, false, false, false, false, false, false, false, false, false, false, false, false, false, false, false, false, false, false, false, false, false, false, false, false, false, false, false, false, false, false, false, false, false, false, false, false, false, false, false, false, false, false, false, false, false, false, false, false, false, false, false, false, false, false, false, false, false, false, false, false, false, false, false, false, false, false, false, false, false, false, false, false, false, false, false, false, false, false, false, false, false, false, false, false, false, false, false, false, false, false, false, false, false, false, false, false, false, false, false, false, false, false, false, false, false, false, false, false, false, false, false, false, false, false, false, false, false, false, false, false]"
      - "decl f23: <27>"
      - "  retn 'a'"
      - "decl f24: <28>"
      - "  retn [0, 0, 0, 0, 0, 0, 0, 0, 0, 0, 0, 0, 0, 0, 0, 0, 0, 0, 0, 0, 0, 0, 0, 0, 0, 0, 0, 0, 0, 0, 0, 0]"
      - "decl f25: <29>"
      - "  retn 'a'"
      - "decl f26: <30>"
      - "  retn [false, false, false, false, false, false, false, false, false, false, false, false, false, false, false, false, false, false, false, false, false, false, false, false, false, false, false, false, false, false, false, false, false, false, false, false, false, false, false, false, false, false, false, false, false, false, false, false, false, false, false, false, false, false, false, false, false, false, false, false, false, false, false, false, false, false, false, false, false, false, false, false, false, false, false, false, false, false, false, false, false, false, false, false, false, false, false, false, false, false, false, false, false, false, false, false, false, false, false, false, false, false, false, false, false, false, false, false, false, false, false, false, false, false, false, false, false, false, false, false, false, false, false, false, false, false, false, false, false, false, false, false, false, false, false, false, false, false, false, false, false, false, false, false, false, false, false, false, false, false, false, false, false, false, false, false, false, false, false, false, false, false, false, false, false, false, false, false, false, false, false, false, false, false, false, false, false, false, false, false, false, false, false, false, false, false, false, false, false, false, false, false, false, false, false, false, false, false, false, false, false, false, false, false, false, false, false, false, false, false, false, false, false, false, false, false, false, false, false, false, false, false, false, false, false, false, false, false, false, false, false, false, false, false, false, false, false, false, false, false, false, false, false, false, false, false, false, false, false, false, false, false, false]"
      - "decl f27: <31>"
      - "  retn []"
      - "decl f28: <32>"
      - "  retn [0, 0, 0, 0, 0, 0, 0, 0, 0, 0, 0, 0, 0, 0, 0, 0, 0, 0, 0, 0, 0, 0, 0, 0, 0, 0, 0, 0, 0, 0, 0, 0]"
      - "decl f29: <33>"
      - "  retn []"
      - "decl f30: <34>"
      - "  retn [false, false, false, false, false, false, false, false, false, false, false, false, false, false, false, false, false, false, false, false, false, false, false, false, false, false, false, false, false, false, false, false, false, false, false, false, false, false, false, false, false, false, false, false, false, false, false, false, false, false, false, false, false, false, false, false, false, false, false, false, false, false, false, false, false, false, false, false, false, false, false, false, false, false, false, false, false, false, false, false, false, false, false, false, false, false, false, false, false, false, false, false, false, false, false, false, false, false, false, false, false, false, false, false, false, false, false, false, false, false, false, false, false, false, false, false, false, false, false, false, false, false, false, false, false, false, false, false, false, false, false, false, false, false, false, false, false, false, false, false, false, false, false, false, false, false, false, false, false, false, false, false, false, false, false, false, false, false, false, false, false, false, false, false, false, false, false, false, false, false, false, false, false, false, false, false, false, false, false, false, false, false, false, false, false, false, false, false, false, false, false, false, false, false, false, false, false, false, false, false, false, false, false, false, false, false, false, false, false, false, false, false, false, false, false, false, false, false, false, false, false, false, false, false, false, false, false, false, false, false, false, false, false, false, false, false, false, false, false, false, false, false, false, false, false, false, false, false, false, false, false, false, false]"
      - "decl f31: <35>"
      - "  retn []"
      - "decl f32: <36>"
      - "  retn [0, 0, 0, 0, 0, 0, 0, 0, 0, 0, 0, 0, 0, 0, 0, 0, 0, 0, 0, 0, 0, 0, 0, 0, 0, 0, 0, 0, 0, 0, 0, 0]"
      - "decl f33: <37>"
      - "  retn []"
      - "decl f34: <38>"
      - "  retn [false, false, false, false, false, false, false, false, false, false, false, false, false, false, false, false, false, false, false, false, false, false, false, false, false, false, false, false, false, false, false, false, false, false, false, false, false, false, false, false, false, false, false, false, false, false, false, false, false, false, false, false, false, false, false, false, false, false, false, false, false, false, false, false, false, false, false, false, false, false, false, false, false, false, false, false, false, false, false, false, false, false, false, false, false, false, false, false, false, false, false, false, false, false, false, false, false, false, false, false, false, false, false, false, false, false, false, false, false, false, false, false, false, false, false, false, false, false, false, false, false, false, false, false, false, false, false, false, false, false, false, false, false, false, false, false, false, false, false, false, false, false, false, false, false, false, false, false, false, false, false, false, false, false, false, false, false, false, false, false, false, false, false, false, false, false, false, false, false, false, false, false, false, false, false, false, false, false, false, false, false, false, false, false, false, false, false, false, false, false, false, false, false, false, false, false, false, false, false, false, false, false, false, false, false, false, false, false, false, false, false, false, false, false, false, false, false, false, false, false, false, false, false, false, false, false, false, false, false, false, false, false, false, false, false, false, false, false, false, false, false, false, false, false, false, false, false, false, false, false, false, false, false, false, false, false, false, false, false, false, false, false, false, false, false, false, false, false, false, false, false, false, false, false, false, false, false, false, false, false, false, false, false, false, false, false, false, false, false, false, false, false, false, false, false, false, false, false, false, false, false, false, false, false, false, false, false, false, false, false, false, false, false, false, false, false, false, false, false, false, false, false, false, false, false, false, false, false, false, false, false, false, false, false, false, false, false, false, false, false, false, false, false, false, false, false, false, false, false, false, false, false, false, false, false, false, false, false, false, false, false, false, false, false, false, false, false, false, false, false, false, false, false, false, false, false, false, false, false, false, false, false, false, false, false, false, false, false, false, false, false, false, false, false, false, false, false, false, false, false, false, false, false, false, false, false, false, false, false, false, false, false, false, false, false, false, false, false, false, false, false, false, false, false, false, false, false, false, false, false, false, false, false, false, false, false, false, false, false, false, false, false, false, false, false, false, false, false, false, false, false, false, false, false, false, false, false, false, false, false, false, false, false, false, false, false, false, false, false, false, false, false, false, false, false, false, false, false, false, false, false, false, false, false, false, false, false, false, false, false, false, false, false, false, false, false, false, false, false, false, false, false, false, false, false, false]"
      - "decl f35: <39>"
      - "  retn []group"
      - "decl f36: <40>"
      - "  retn [0, 0, 0, 0, 0, 0, 0, 0, 0, 0, 0, 0, 0, 0, 0, 0, 0, 0, 0, 0, 0, 0, 0, 0, 0, 0, 0, 0, 0, 0, 0, 0, 0, 0, 0, 0, 0, 0, 0, 0, 0, 0, 0, 0, 0, 0, 0, 0, 0, 0, 0, 0, 0, 0, 0, 0, 0, 0, 0, 0, 0, 0, 0, 0]"
      - "decl f37: <41>"
      - "  retn []group"
      - "decl f38: <42>"
      - "  retn [false, false, false, false, false, false, false, false, false, false, false, false, false, false, false, false, false, false, false, false, false, false, false, false, false, false, false, false, false, false, false, false, false, false, false, false, false, false, false, false, false, false, false, false, false, false, false, false, false, false, false, false, false, false, false, false, false, false, false, false, false, false, false, false, false, false, false, false, false, false, false, false, false, false, false, false, false, false, false, false, false, false, false, false, false, false, false, false, false, false, false, false, false, false, false, false, false, false, false, false, false, false, false, false, false, false, false, false, false, false, false, false, false, false, false, false, false, false, false, false, false, false, false, false, false, false, false, false, false, false, false, false, false, false, false, false, false, false, false, false, false, false, false, false, false, false, false, false, false, false, false, false, false, false, false, false, false, false, false, false, false, false, false, false, false, false, false, false, false, false, false, false, false, false, false, false, false, false, false, false, false, false, false, false, false, false, false, false, false, false, false, false, false, false, false, false, false, false, false, false, false, false, false, false, false, false, false, false, false, false, false, false, false, false, false, false, false, false, false, false, false, false, false, false, false, false, false, false, false, false, false, false, false, false, false, false, false, false, false, false, false, false, false, false, false, false, false, false, false, false, false, false, false, false, false, false, false, false, false, false, false, false, false, false, false, false, false, false, false, false, false, false, false, false, false, false, false, false, false, false, false, false, false, false, false, false, false, false, false, false, false, false, false, false, false, false, false, false, false, false, false, false, false, false, false, false, false, false, false, false, false, false, false, false, false, false, false, false, false, false, false, false, false, false, false, false, false, false, false, false, false, false, false, false, false, false, false, false, false, false, false, false, false, false, false, false, false, false, false, false, false, false, false, false, false, false, false, false, false, false, false, false, false, false, false, false, false, false, false, false, false, false, false, false, false, false, false, false, false, false, false, false, false, false, false, false, false, false, false, false, false, false, false, false, false, false, false, false, false, false, false, false, false, false, false, false, false, false, false, false, false, false, false, false, false, false, false, false, false, false, false, false, false, false, false, false, false, false, false, false, false, false, false, false, false, false, false, false, false, false, false, false, false, false, false, false, false, false, false, false, false, false, false, false, false, false, false, false, false, false, false, false, false, false, false, false, false, false, false, false, false, false, false, false, false, false, false, false, false, false, false, false, false, false, false, false, false, false, false, false, false, false, false, false, false, false, false, false, false, false, false, false, false, false, false, false]"
      - "decl f39: <43>"
      - "  retn []group"
      - "decl f40: <44>"
      - "  retn [0, 0, 0, 0, 0, 0, 0, 0, 0, 0, 0, 0, 0, 0, 0, 0, 0, 0, 0, 0, 0, 0, 0, 0, 0, 0, 0, 0, 0, 0, 0, 0, 0, 0, 0, 0, 0, 0, 0, 0, 0, 0, 0, 0, 0, 0, 0, 0, 0, 0, 0, 0, 0, 0, 0, 0, 0, 0, 0, 0, 0, 0, 0, 0]"
      - "decl f41: <45>"
      - "  retn []group"
      - "decl f42: <46>"
      - "  retn [false, false, false, false, false, false, false, false]"
      - "decl f43: <47>"
      - "  retn 0"
      - "decl f44: <48>"
      - "  retn [0]"
      - "decl f45: <49>"
      - "  retn 0"
      - "decl f46: <50>"
      - "  retn [false, false, false, false, false, false, false, false]"
      - "decl f47: <51>"
      - "  retn 0"
      - "decl f48: <52>"
      - "  retn [0]"
      - "decl f49: <53>"
      - "  retn 0"
      - "decl f50: <54>"
      - "  retn [false, false, false, false, false, false, false, false, false, false, false, false, false, false, false, false]"
      - "decl f51: <55>"
      - "  retn 0"
      - "decl f52: <56>"
      - "  retn [0, 0]"
      - "decl f53: <57>"
      - "  retn 0"
      - "decl f54: <58>"
      - "  retn [false, false, false, false, false, false, false, false, false, false, false, false, false, false, false, false]"
      - "decl f55: <59>"
      - "  retn 0"
      - "decl f56: <60>"
      - "  retn [0, 0]"
      - "decl f57: <61>"
      - "  retn 0"
      - "decl f58: <62>"
      - "  retn [false, false, false, false, false, false, false, false, false, false, false, false, false, false, false, false, false, false, false, false, false, false, false, false, false, false, false, false, false, false, false, false]"
      - "decl f59: <63>"
      - "  retn 0"
      - "decl f60: <64>"
      - "  retn [0, 0, 0, 0]"
      - "decl f61: <65>"
      - "  retn 0"
      - "decl f62: <66>"
      - "  retn [false, false, false, false, false, false, false, false, false, false, false, false, false, false, false, false, false, false, false, false, false, false, false, false, false, false, false, false, false, false, false, false]"
      - "decl f63: <67>"
      - "  retn 0"
      - "decl f64: <68>"
      - "  retn [0, 0, 0, 0]"
      - "decl f65: <69>"
      - "  retn 0"
      - "decl f66: <70>"
      - "  retn [false, false, false, false, false, false, false, false, false, false, false, false, false, false, false, false, false, false, false, false, false, false, false, false, false, false, false, false, false, false, false, false, false, false, false, false, false, false, false, false, false, false, false, false, false, false, false, false, false, false, false, false, false, false, false, false, false, false, false, false, false, false, false, false]"
      - "decl f67: <71>"
      - "  retn 0"
      - "decl f68: <72>"
      - "  retn [0, 0, 0, 0, 0, 0, 0, 0]"
      - "decl f69: <73>"
      - "  retn 0"
      - "decl f70: <74>"
      - "  retn [false, false, false, false, false, false, false, false, false, false, false, false, false, false, false, false, false, false, false, false, false, false, false, false, false, false, false, false, false, false, false, false, false, false, false, false, false, false, false, false, false, false, false, false, false, false, false, false, false, false, false, false, false, false, false, false, false, false, false, false, false, false, false, false]"
      - "decl f71: <75>"
      - "  retn 0"
      - "decl f72: <76>"
      - "  retn [0, 0, 0, 0, 0, 0, 0, 0]"
      - "decl f73: <77>"
      - "  retn 0"
      - "decl f74: <78>"
      - "  retn [false, false, false, false, false, false, false, false, false, false, false, false, false, false, false, false, false, false, false, false, false, false, false, false, false, false, false, false, false, false, false, false, false, false, false, false, false, false, false, false, false, false, false, false, false, false, false, false, false, false, false, false, false, false, false, false, false, false, false, false, false, false, false, false, false, false, false, false, false, false, false, false, false, false, false, false, false, false, false, false, false, false, false, false, false, false, false, false, false, false, false, false, false, false, false, false, false, false, false, false, false, false, false, false, false, false, false, false, false, false, false, false, false, false, false, false, false, false, false, false, false, false, false, false, false, false, false, false]"
      - "decl f75: <79>"
      - "  retn 0"
      - "decl f76: <80>"
      - "  retn [0, 0, 0, 0, 0, 0, 0, 0, 0, 0, 0, 0, 0, 0, 0, 0]"
      - "decl f77: <81>"
      - "  retn 0"
      - "decl f78: <82>"
      - "  retn [false, false, false, false, false, false, false, false, false, false, false, false, false, false, false, false, false, false, false, false, false, false, false, false, false, false, false, false, false, false, false, false, false, false, false, false, false, false, false, false, false, false, false, false, false, false, false, false, false, false, false, false, false, false, false, false, false, false, false, false, false, false, false, false, false, false, false, false, false, false, false, false, false, false, false, false, false, false, false, false, false, false, false, false, false, false, false, false, false, false, false, false, false, false, false, false, false, false, false, false, false, false, false, false, false, false, false, false, false, false, false, false, false, false, false, false, false, false, false, false, false, false, false, false, false, false, false, false]"
      - "decl f79: <83>"
      - "  retn 0"
      - "decl f80: <84>"
      - "  retn [0, 0, 0, 0, 0, 0, 0, 0, 0, 0, 0, 0, 0, 0, 0, 0]"
      - "decl f81: <85>"
      - "  retn 0"
      - "decl f82: <86>"
      - "  retn [false, false, false, false, false, false, false, false]"
      - "decl f83: <87>"
      - "  retn 0"
      - "decl f84: <88>"
      - "  retn [0]"
      - "decl f85: <89>"
      - "  retn 0"
      - "decl f86: <90>"
      - "  retn [false, false, false, false, false, false, false, false]"
      - "decl f87: <91>"
      - "  retn 0"
      - "decl f88: <92>"
      - "  retn [0]"
      - "decl f89: <93>"
      - "  retn 0"
      - "decl f90: <94>"
      - "  retn [false, false, false, false, false, false, false, false, false, false, false, false, false, false, false, false]"
      - "decl f91: <95>"
      - "  retn 0"
      - "decl f92: <96>"
      - "  retn [0, 0]"
      - "decl f93: <97>"
      - "  retn 0"
      - "decl f94: <98>"
      - "  retn [false, false, false, false, false, false, false, false, false, false, false, false, false, false, false, false]"
      - "decl f95: <99>"
      - "  retn 0"
      - "decl f96: <100>"
      - "  retn [0, 0]"
      - "decl f97: <101>"
      - "  retn 0"
      - "decl f98: <102>"
      - "  retn [false, false, false, false, false, false, false, false, false, false, false, false, false, false, false, false, false, false, false, false, false, false, false, false, false, false, false, false, false, false, false, false]"
      - "decl f99: <103>"
      - "  retn 0"
      - "decl f100: <104>"
      - "  retn [0, 0, 0, 0]"
      - "decl f101: <105>"
      - "  retn 0"
      - "decl f102: <106>"
      - "  retn [false, false, false, false, false, false, false, false, false, false, false, false, false, false, false, false, false, false, false, false, false, false, false, false, false, false, false, false, false, false, false, false]"
      - "decl f103: <107>"
      - "  retn 0"
      - "decl f104: <108>"
      - "  retn [0, 0, 0, 0]"
      - "decl f105: <109>"
      - "  retn 0"
      - "decl f106: <110>"
      - "  retn [false, false, false, false, false, false, false, false, false, false, false, false, false, false, false, false, false, false, false, false, false, false, false, false, false, false, false, false, false, false, false, false, false, false, false, false, false, false, false, false, false, false, false, false, false, false, false, false, false, false, false, false, false, false, false, false, false, false, false, false, false, false, false, false]"
      - "decl f107: <111>"
      - "  retn 0"
      - "decl f108: <112>"
      - "  retn [0, 0, 0, 0, 0, 0, 0, 0]"
      - "decl f109: <113>"
      - "  retn 0"
      - "decl f110: <114>"
      - "  retn [false, false, false, false, false, false, false, false, false, false, false, false, false, false, false, false, false, false, false, false, false, false, false, false, false, false, false, false, false, false, false, false, false, false, false, false, false, false, false, false, false, false, false, false, false, false, false, false, false, false, false, false, false, false, false, false, false, false, false, false, false, false, false, false]"
      - "decl f111: <115>"
      - "  retn 0"
      - "decl f112: <116>"
      - "  retn [0, 0, 0, 0, 0, 0, 0, 0]"
      - "decl f113: <117>"
      - "  retn 0"
      - "decl f114: <118>"
      - "  retn [false, false, false, false, false, false, false, false, false, false, false, false, false, false, false, false, false, false, false, false, false, false, false, false, false, false, false, false, false, false, false, false, false, false, false, false, false, false, false, false, false, false, false, false, false, false, false, false, false, false, false, false, false, false, false, false, false, false, false, false, false, false, false, false, false, false, false, false, false, false, false, false, false, false, false, false, false, false, false, false, false, false, false, false, false, false, false, false, false, false, false, false, false, false, false, false, false, false, false, false, false, false, false, false, false, false, false, false, false, false, false, false, false, false, false, false, false, false, false, false, false, false, false, false, false, false, false, false]"
      - "decl f115: <119>"
      - "  retn 0"
      - "decl f116: <120>"
      - "  retn [0, 0, 0, 0, 0, 0, 0, 0, 0, 0, 0, 0, 0, 0, 0, 0]"
      - "decl f117: <121>"
      - "  retn 0"
      - "decl f118: <122>"
      - "  retn [false, false, false, false, false, false, false, false, false, false, false, false, false, false, false, false, false, false, false, false, false, false, false, false, false, false, false, false, false, false, false, false, false, false, false, false, false, false, false, false, false, false, false, false, false, false, false, false, false, false, false, false, false, false, false, false, false, false, false, false, false, false, false, false, false, false, false, false, false, false, false, false, false, false, false, false, false, false, false, false, false, false, false, false, false, false, false, false, false, false, false, false, false, false, false, false, false, false, false, false, false, false, false, false, false, false, false, false, false, false, false, false, false, false, false, false, false, false, false, false, false, false, false, false, false, false, false, false]"
      - "decl f119: <123>"
      - "  retn 0"
      - "decl f120: <124>"
      - "  retn [0, 0, 0, 0, 0, 0, 0, 0, 0, 0, 0, 0, 0, 0, 0, 0]"
      - "decl f121: <125>"
      - "  retn 0"
      - ""
    output:
      - input_file: "../input/dummy.in"
        output:
          registers:
            r0:
              type: bool
              value: "true"
<<<<<<< HEAD
    initial_ast: ffb0e8e1f01b382c1162b4b7bde3e1ab3fe661f7e2d481a75f48027e6d0d7cfc
    imports_resolved_ast: 48175a258674b061cb350247b1fa9d5a630c0647021d78ac36ced39a5ff7ef9e
    canonicalized_ast: 48175a258674b061cb350247b1fa9d5a630c0647021d78ac36ced39a5ff7ef9e
    type_inferenced_ast: b86b855265e4b69f8fa9c249e46f56a0f2e44a1976566e5b8268562e7a2fb62c
=======
    initial_ast: fc08ea830f49b920542b9e2b53c973b9bc8d06daa05dc9ff18c11da2794ee0c8
    imports_resolved_ast: f3c63e92c22e2a941efef339ad5ae19f4042e5114aadf24eab1ca60e6e3d1797
    canonicalized_ast: f3c63e92c22e2a941efef339ad5ae19f4042e5114aadf24eab1ca60e6e3d1797
    type_inferenced_ast: c8a10b0b728784c8fea8770eada9cc5034203b012bb8babd437b59a653fcf230
>>>>>>> 03f78d56
<|MERGE_RESOLUTION|>--- conflicted
+++ resolved
@@ -265,14 +265,7 @@
             r0:
               type: bool
               value: "true"
-<<<<<<< HEAD
-    initial_ast: ffb0e8e1f01b382c1162b4b7bde3e1ab3fe661f7e2d481a75f48027e6d0d7cfc
-    imports_resolved_ast: 48175a258674b061cb350247b1fa9d5a630c0647021d78ac36ced39a5ff7ef9e
-    canonicalized_ast: 48175a258674b061cb350247b1fa9d5a630c0647021d78ac36ced39a5ff7ef9e
-    type_inferenced_ast: b86b855265e4b69f8fa9c249e46f56a0f2e44a1976566e5b8268562e7a2fb62c
-=======
-    initial_ast: fc08ea830f49b920542b9e2b53c973b9bc8d06daa05dc9ff18c11da2794ee0c8
-    imports_resolved_ast: f3c63e92c22e2a941efef339ad5ae19f4042e5114aadf24eab1ca60e6e3d1797
-    canonicalized_ast: f3c63e92c22e2a941efef339ad5ae19f4042e5114aadf24eab1ca60e6e3d1797
-    type_inferenced_ast: c8a10b0b728784c8fea8770eada9cc5034203b012bb8babd437b59a653fcf230
->>>>>>> 03f78d56
+    initial_ast: ebde49e3f4d049ad208014533a519560e9e00901cb07332fd77fea544f155e42
+    imports_resolved_ast: 93c534d6168892edbab8d292ee9c72fd733e168ba587f4cf3a950f827e672cb5
+    canonicalized_ast: 93c534d6168892edbab8d292ee9c72fd733e168ba587f4cf3a950f827e672cb5
+    type_inferenced_ast: 55f350bb7f6180b05ca8b5d3e63208b7b1bb09314424c6d6b5e4477f399fbe1d