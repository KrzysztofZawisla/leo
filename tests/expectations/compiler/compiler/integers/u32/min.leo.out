--- conflicted
+++ resolved
@@ -23,14 +23,7 @@
             r0:
               type: bool
               value: "true"
-<<<<<<< HEAD
-    initial_ast: 42f2728d04a774d79aa56d97d46509d14c0af35f7497de00e0524c87ad952f09
-    imports_resolved_ast: 3426a8acd6a3123bf444095140c416b2cf7c39e11be1757efb53e55a29fe0a81
-    canonicalized_ast: 3426a8acd6a3123bf444095140c416b2cf7c39e11be1757efb53e55a29fe0a81
-    type_inferenced_ast: ba2af1b82ef19f775f27e13a8bdec3393e424c840b40a5d32aaf2fa097311bd3
-=======
-    initial_ast: b61059ff0a4e51ecb206c5bc0c46f73bdc9fd93d3ed45ed80de2499437492c81
-    imports_resolved_ast: a8cd7763364e84978872d4c479cb8fc71a33797e4543788712c2bd16b078617d
-    canonicalized_ast: a8cd7763364e84978872d4c479cb8fc71a33797e4543788712c2bd16b078617d
-    type_inferenced_ast: 0e19387bcdc9b09baa690b75a4447d6494c81f3a01f675e769513624be7f962a
->>>>>>> 9ad0d8d9
+    initial_ast: ac85eda1bfd10cdd175a1ef1d041f965188968262c80ae2673d505d85f38bf5a
+    imports_resolved_ast: 74b4bddeec4bf0b82d658f1cd3b71c3f840cba1c138710a5eaceb395736542e6
+    canonicalized_ast: 74b4bddeec4bf0b82d658f1cd3b71c3f840cba1c138710a5eaceb395736542e6
+    type_inferenced_ast: 191efa21fb56cd95c4b7b5a178a4bd6db72474d99f0742740a190dbf79757a7d