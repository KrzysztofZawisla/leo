---
namespace: Compile
expectation: Pass
outputs:
  - circuit:
      num_public_variables: 0
      num_private_variables: 16573
      num_constraints: 20796
      at: 923bd677338c0b3c491bebc86b4ae9845c94486b5c4bc6f28adb6a4cef7d08c5
      bt: 8e50ddf7b51eab5ec42d572a5c6f30f37eefeee9e172614985934bf78345bcc9
      ct: 6cd9fe8ade58f9859cd3bf121aba3e870402e089c8a27c52ccede22c5770657f
    ir:
      - "decl f0: <0>"
      - "  store &v1, ((v0), (), (), ())"
      - "  div &v5, v2, v3"
      - "  eq &v6, v5, v4"
      - "  retn v6"
      - ""
    output:
      - input_file: u32.in
        output:
          registers:
            r0:
              type: bool
              value: "true"
<<<<<<< HEAD
    initial_ast: a2299d75cf344ff911db115db57fc9531f1e3494510b7bba7b2c31664b118774
    imports_resolved_ast: f9b199557579b8f6ba2fe389a6b727863bbca8a14f8fb5c27e0d78645752f5d6
    canonicalized_ast: f9b199557579b8f6ba2fe389a6b727863bbca8a14f8fb5c27e0d78645752f5d6
    type_inferenced_ast: 0b8933f47bcdb11baee77cfaf0aeccf6ed180888bf7326683d4b9ff6bfeeb4d0
=======
    initial_ast: 5c3e29bd5c67718c4bb2bf64e09652eb65236768baf71e25fd34dc98a588dd1d
    imports_resolved_ast: f9d3cd6fdf166877a087fae58fdeae686309a20672abbdeb07a138c261d5b882
    canonicalized_ast: f9d3cd6fdf166877a087fae58fdeae686309a20672abbdeb07a138c261d5b882
    type_inferenced_ast: 50b4c4fadd5a252be2f5d5edc4606c5dead11bff0eb8fd6c3626d5c5f1c052ae
>>>>>>> 9ad0d8d9
<|MERGE_RESOLUTION|>--- conflicted
+++ resolved
@@ -23,14 +23,7 @@
             r0:
               type: bool
               value: "true"
-<<<<<<< HEAD
-    initial_ast: a2299d75cf344ff911db115db57fc9531f1e3494510b7bba7b2c31664b118774
-    imports_resolved_ast: f9b199557579b8f6ba2fe389a6b727863bbca8a14f8fb5c27e0d78645752f5d6
-    canonicalized_ast: f9b199557579b8f6ba2fe389a6b727863bbca8a14f8fb5c27e0d78645752f5d6
-    type_inferenced_ast: 0b8933f47bcdb11baee77cfaf0aeccf6ed180888bf7326683d4b9ff6bfeeb4d0
-=======
-    initial_ast: 5c3e29bd5c67718c4bb2bf64e09652eb65236768baf71e25fd34dc98a588dd1d
-    imports_resolved_ast: f9d3cd6fdf166877a087fae58fdeae686309a20672abbdeb07a138c261d5b882
-    canonicalized_ast: f9d3cd6fdf166877a087fae58fdeae686309a20672abbdeb07a138c261d5b882
-    type_inferenced_ast: 50b4c4fadd5a252be2f5d5edc4606c5dead11bff0eb8fd6c3626d5c5f1c052ae
->>>>>>> 9ad0d8d9
+    initial_ast: 4fb9b507e786ac6912663c314a8cb9c4cadc7cc6bbca9618f62edcef4fbdaad4
+    imports_resolved_ast: 8269b441561552b6d0b0e8c9d76c208d59fbd7a6fe47fe6a17b088b186a2b89e
+    canonicalized_ast: 8269b441561552b6d0b0e8c9d76c208d59fbd7a6fe47fe6a17b088b186a2b89e
+    type_inferenced_ast: 5e1e28d9da81447444e434d601776199eaeb4a6a7dd7639bfc1e1809b98f5a91