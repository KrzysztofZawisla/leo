--- conflicted
+++ resolved
@@ -269,14 +269,7 @@
             r0:
               type: bool
               value: "true"
-<<<<<<< HEAD
-    initial_ast: 26b3426628ba3ad3ab18a0be85a94912fbf417c5e0b9379ce6f39e7ede1f36d5
-    imports_resolved_ast: 7d46ffe779b3e0dbc3bb0c41edded8923e4c2ea0e03bd65f9d45165338de7715
-    canonicalized_ast: 7d46ffe779b3e0dbc3bb0c41edded8923e4c2ea0e03bd65f9d45165338de7715
-    type_inferenced_ast: 5f56afa0ec381b500403ecc4103e4b1296e1fd67cba56a85b9e485fa9e205858
-=======
-    initial_ast: 24f641e8f020de293c5ca094d991c4d55c9e73c857f91e79b5631b75c2ed0d4e
-    imports_resolved_ast: b36e271c83c5390ce51c69dfe37bb18a4b6da6159841f3d43b0903d1cad7062d
-    canonicalized_ast: b36e271c83c5390ce51c69dfe37bb18a4b6da6159841f3d43b0903d1cad7062d
-    type_inferenced_ast: fd42d6e11f2937b0e4359097b0ced3520b8b1ccba21448e9d99d77006196899e
->>>>>>> d621ee72
+    initial_ast: fbc395181c8e15ffd86401d006fddd3c7310310846d230207f5be50f99629c0c
+    imports_resolved_ast: c7864c9594b11b01846e9f5857bd938cef7f71bf776ff41a4bc84f94dd37e5b2
+    canonicalized_ast: c7864c9594b11b01846e9f5857bd938cef7f71bf776ff41a4bc84f94dd37e5b2
+    type_inferenced_ast: eb7c940682357e5b718779fb5b948da2db8b8b5440f68076647c8be1c024e371