--- conflicted
+++ resolved
@@ -265,14 +265,7 @@
             r0:
               type: bool
               value: "true"
-<<<<<<< HEAD
-    initial_ast: 27866d7c78a07699ea7fe999a1910aeb8bfb6061f8e1f75211a07d37b7e8335e
-    imports_resolved_ast: 08298f8eda4f1ac43c13957c5364accf5f85bef08cef56458c2ccfc90a15b550
-    canonicalized_ast: 08298f8eda4f1ac43c13957c5364accf5f85bef08cef56458c2ccfc90a15b550
-    type_inferenced_ast: e5354dc3afa2bc68a304f0733cebd9f3d727b544747681353f4bb505db241f4f
-=======
-    initial_ast: 6c811205835b99aa2d22f0768ed1e2ac299c0b621be2a312ebf52a063a4c4d2b
-    imports_resolved_ast: 0aba82ad38e25e6ff958b18e98563c0ce07381c23f280028ee433541c13abbf5
-    canonicalized_ast: 0aba82ad38e25e6ff958b18e98563c0ce07381c23f280028ee433541c13abbf5
-    type_inferenced_ast: 2d894f4e319dcf22ef0ab58dcf7c434ff5180e72c86dfdd8a67c0dd5ccbfee4a
->>>>>>> 03f78d56
+    initial_ast: a530a94349aa0f4153f1ffbbb39926c98ca010cf4fd151f65820fc3f2dcc4f17
+    imports_resolved_ast: 425c8f9265bb8545e600ec05b3953e7abd37c4035d6e38351289662f5da67ff5
+    canonicalized_ast: 425c8f9265bb8545e600ec05b3953e7abd37c4035d6e38351289662f5da67ff5
+    type_inferenced_ast: c7a03f493111c5c09f270f79c8cc117fc34db97c8c8ae190f19194dfb422d3bb