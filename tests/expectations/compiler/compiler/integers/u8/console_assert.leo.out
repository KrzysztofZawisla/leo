---
namespace: Compile
expectation: Pass
outputs:
  - circuit:
      num_public_variables: 0
      num_private_variables: 47
      num_constraints: 47
      at: 119fbe9f9fa3b1226f8021b1d0965003554d7ae14fb28113579a6aba84245eec
      bt: 4d3b86d186d9dcaf42ac343de81ee320fddff5d6db1cd701c44b5a3e4f4fc3e5
      ct: 21d522b2a39fe591ec2e88ecaa25c9fe2f2e74ce5e4838055ec32a5ace3fe918
    ir:
      - "decl f0: <0>"
      - "  store &v1, ((v0), (), (), ())"
      - "  eq &v4, v2, v3"
      - "  assert v4"
      - "  eq &v5, v2, v3"
      - "  retn v5"
      - ""
    output:
      - input_file: u8.in
        output:
          registers:
            r0:
              type: bool
              value: "true"
<<<<<<< HEAD
    initial_ast: e25ba978e4021716fa174cf8732643940d6b4938f0861a6e26b8408176a75132
    imports_resolved_ast: b0e4cf609060d880855fffc57aaf33e3128940559467fea37d8e44cc4c1952e1
    canonicalized_ast: b0e4cf609060d880855fffc57aaf33e3128940559467fea37d8e44cc4c1952e1
    type_inferenced_ast: e6c8a9584a878aa256b162b8cf9ed1e02c15130b1cc3fcced3c6defd1543777e
=======
    initial_ast: eb3a78e20694d00cdbf382c97b3eb276893a42899b53c6888c8392b6f7a59693
    imports_resolved_ast: b1791834728c85b5148ba07d8b7bb963d998b20326f4d88335f437754bc6522f
    canonicalized_ast: b1791834728c85b5148ba07d8b7bb963d998b20326f4d88335f437754bc6522f
    type_inferenced_ast: e703b8569f14716aaf7663d74a11a5fef8cbe6f69761255d890963fe8c9ef642
>>>>>>> 9ad0d8d9
<|MERGE_RESOLUTION|>--- conflicted
+++ resolved
@@ -24,14 +24,7 @@
             r0:
               type: bool
               value: "true"
-<<<<<<< HEAD
-    initial_ast: e25ba978e4021716fa174cf8732643940d6b4938f0861a6e26b8408176a75132
-    imports_resolved_ast: b0e4cf609060d880855fffc57aaf33e3128940559467fea37d8e44cc4c1952e1
-    canonicalized_ast: b0e4cf609060d880855fffc57aaf33e3128940559467fea37d8e44cc4c1952e1
-    type_inferenced_ast: e6c8a9584a878aa256b162b8cf9ed1e02c15130b1cc3fcced3c6defd1543777e
-=======
-    initial_ast: eb3a78e20694d00cdbf382c97b3eb276893a42899b53c6888c8392b6f7a59693
-    imports_resolved_ast: b1791834728c85b5148ba07d8b7bb963d998b20326f4d88335f437754bc6522f
-    canonicalized_ast: b1791834728c85b5148ba07d8b7bb963d998b20326f4d88335f437754bc6522f
-    type_inferenced_ast: e703b8569f14716aaf7663d74a11a5fef8cbe6f69761255d890963fe8c9ef642
->>>>>>> 9ad0d8d9
+    initial_ast: 56fcd97bec3a43a34879268bf5eb05276960a283181b8d7391dabde1b7bdf617
+    imports_resolved_ast: ac8d021903d709e437a9293e1152beaf43dbfa3f6b510cfe5c5671e7b7936bb5
+    canonicalized_ast: ac8d021903d709e437a9293e1152beaf43dbfa3f6b510cfe5c5671e7b7936bb5
+    type_inferenced_ast: b59d98343e3506e3f6d38a0418cea890dc0607555667e17408e0e72819e0d6a9