--- conflicted
+++ resolved
@@ -23,14 +23,7 @@
             r0:
               type: bool
               value: "true"
-<<<<<<< HEAD
-    initial_ast: 5b331b83dab37f479d43f56cf9e92e37599a8dabc753007510f22d32fa664d7b
-    imports_resolved_ast: a334a17ce11ad497fd37e694d6b78a2c637cf93cd126c1f7425d05e13023404c
-    canonicalized_ast: a334a17ce11ad497fd37e694d6b78a2c637cf93cd126c1f7425d05e13023404c
-    type_inferenced_ast: 6d376beb193ff48100ab8561db2fe688d2d2e48dd7fe9234c007ee8519f3e620
-=======
-    initial_ast: b297ced05c553f5fec69ef9a0e6e08fcef4f94402e27ba6f6f1de4c16433d9eb
-    imports_resolved_ast: 069dc2c67a9767e0b4462efa353b522ffa7a88fd861c4919efa6917b4c5ef936
-    canonicalized_ast: 069dc2c67a9767e0b4462efa353b522ffa7a88fd861c4919efa6917b4c5ef936
-    type_inferenced_ast: bc002a682138f5f6e6005280cd769487b7820bc66b28404020b4d1253bd73c2e
->>>>>>> 9ad0d8d9
+    initial_ast: ddd7e38afa1835feb0a90ed551355a417b3558925916c46ac14320d127726b00
+    imports_resolved_ast: 6b0a4cb2fc265e9e987af7f41aab7178e385e45594c11413416ad30d9ec83e60
+    canonicalized_ast: 6b0a4cb2fc265e9e987af7f41aab7178e385e45594c11413416ad30d9ec83e60
+    type_inferenced_ast: 551892b97f150ffe29e36d6d2f397a789dcf84367860eaf7083c644e90e33752