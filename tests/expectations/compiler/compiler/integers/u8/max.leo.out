---
namespace: Compile
expectation: Pass
outputs:
  - circuit:
      num_public_variables: 0
      num_private_variables: 2
      num_constraints: 2
      at: 401937c524c61a28b4fab76d7a1f85bb628850012af62362a0922610372faf92
      bt: cdf9a9cee4f2edf55111a95ae60bde9801080f6bde638a5c79273a39a2f9f7f5
      ct: 643d5437104296e21d906ecb15b2c96ad278f20cfc4af53b12bb6069bd853726
    ir:
      - "decl f0: <0>"
      - "  store &v1, ((v0), (), (), ())"
      - "  store &v3, 255"
      - "  eq &v4, v2, true"
      - "  retn v4"
      - "decl f1: <5>"
      - "  retn [false, false, false, false, false, false, false, false, false, false, false, false, false, false, false, false, false, false, false, false, false, false, false, false, false, false, false, false, false, false, false, false, false, false, false, false, false, false, false, false, false, false, false, false, false, false, false, false, false, false, false, false, false, false, false, false, false, false, false, false, false, false, false, false, false, false, false, false, false, false, false, false, false, false, false, false, false, false, false, false, false, false, false, false, false, false, false, false, false, false, false, false, false, false, false, false, false, false, false, false, false, false, false, false, false, false, false, false, false, false, false, false, false, false, false, false, false, false, false, false, false, false, false, false, false, false, false, false, false, false, false, false, false, false, false, false, false, false, false, false, false, false, false, false, false, false, false, false, false, false, false, false, false, false, false, false, false, false, false, false, false, false, false, false, false, false, false, false, false, false, false, false, false, false, false, false, false, false, false, false, false, false, false, false, false, false, false, false, false, false, false, false, false, false, false, false, false, false, false, false, false, false, false, false, false, false, false, false, false, false, false, false, false, false, false, false, false, false, false, false, false, false, false, false, false, false, false, false, false, false, false, false, false, false, false, false, false, false, false, false, false, false, false, false, false, false, false, false, false, false, false, false, false, false, false, false]"
      - "decl f2: <6>"
      - "  retn aleo1qnr4dkkvkgfqph0vzc3y6z2eu975wnpz2925ntjccd5cfqxtyu8sta57j8"
      - "decl f3: <7>"
      - "  retn [0, 0, 0, 0, 0, 0, 0, 0, 0, 0, 0, 0, 0, 0, 0, 0, 0, 0, 0, 0, 0, 0, 0, 0, 0, 0, 0, 0, 0, 0, 0, 0]"
      - "decl f4: <8>"
      - "  retn aleo1qnr4dkkvkgfqph0vzc3y6z2eu975wnpz2925ntjccd5cfqxtyu8sta57j8"
      - "decl f5: <9>"
      - "  retn [false, false, false, false, false, false, false, false, false, false, false, false, false, false, false, false, false, false, false, false, false, false, false, false, false, false, false, false, false, false, false, false, false, false, false, false, false, false, false, false, false, false, false, false, false, false, false, false, false, false, false, false, false, false, false, false, false, false, false, false, false, false, false, false, false, false, false, false, false, false, false, false, false, false, false, false, false, false, false, false, false, false, false, false, false, false, false, false, false, false, false, false, false, false, false, false, false, false, false, false, false, false, false, false, false, false, false, false, false, false, false, false, false, false, false, false, false, false, false, false, false, false, false, false, false, false, false, false, false, false, false, false, false, false, false, false, false, false, false, false, false, false, false, false, false, false, false, false, false, false, false, false, false, false, false, false, false, false, false, false, false, false, false, false, false, false, false, false, false, false, false, false, false, false, false, false, false, false, false, false, false, false, false, false, false, false, false, false, false, false, false, false, false, false, false, false, false, false, false, false, false, false, false, false, false, false, false, false, false, false, false, false, false, false, false, false, false, false, false, false, false, false, false, false, false, false, false, false, false, false, false, false, false, false, false, false, false, false, false, false, false, false, false, false, false, false, false, false, false, false, false, false, false, false, false, false]"
      - "decl f6: <10>"
      - "  retn aleo1qnr4dkkvkgfqph0vzc3y6z2eu975wnpz2925ntjccd5cfqxtyu8sta57j8"
      - "decl f7: <11>"
      - "  retn [0, 0, 0, 0, 0, 0, 0, 0, 0, 0, 0, 0, 0, 0, 0, 0, 0, 0, 0, 0, 0, 0, 0, 0, 0, 0, 0, 0, 0, 0, 0, 0]"
      - "decl f8: <12>"
      - "  retn aleo1qnr4dkkvkgfqph0vzc3y6z2eu975wnpz2925ntjccd5cfqxtyu8sta57j8"
      - "decl f9: <13>"
      - "  retn [false]"
      - "decl f10: <14>"
      - "  retn false"
      - "decl f11: <15>"
      - "  retn [0]"
      - "decl f12: <16>"
      - "  retn false"
      - "decl f13: <17>"
      - "  retn [false]"
      - "decl f14: <18>"
      - "  retn false"
      - "decl f15: <19>"
      - "  retn [0]"
      - "decl f16: <20>"
      - "  retn false"
      - "decl f17: <21>"
      - "  retn [false, false, false, false, false, false, false, false, false, false, false, false, false, false, false, false, false, false, false, false, false, false, false, false, false, false, false, false, false, false, false, false, false, false, false, false, false, false, false, false, false, false, false, false, false, false, false, false, false, false, false, false, false, false, false, false, false, false, false, false, false, false, false, false, false, false, false, false, false, false, false, false, false, false, false, false, false, false, false, false, false, false, false, false, false, false, false, false, false, false, false, false, false, false, false, false, false, false, false, false, false, false, false, false, false, false, false, false, false, false, false, false, false, false, false, false, false, false, false, false, false, false, false, false, false, false, false, false, false, false, false, false, false, false, false, false, false, false, false, false, false, false, false, false, false, false, false, false, false, false, false, false, false, false, false, false, false, false, false, false, false, false, false, false, false, false, false, false, false, false, false, false, false, false, false, false, false, false, false, false, false, false, false, false, false, false, false, false, false, false, false, false, false, false, false, false, false, false, false, false, false, false, false, false, false, false, false, false, false, false, false, false, false, false, false, false, false, false, false, false, false, false, false, false, false, false, false, false, false, false, false, false, false, false, false, false, false, false, false, false, false, false, false, false, false, false, false, false, false, false, false, false, false]"
      - "decl f18: <22>"
      - "  retn 'a'"
      - "decl f19: <23>"
      - "  retn [0, 0, 0, 0, 0, 0, 0, 0, 0, 0, 0, 0, 0, 0, 0, 0, 0, 0, 0, 0, 0, 0, 0, 0, 0, 0, 0, 0, 0, 0, 0, 0]"
      - "decl f20: <24>"
      - "  retn 'a'"
      - "decl f21: <25>"
      - "  retn [false, false, false, false, false, false, false, false, false, false, false, false, false, false, false, false, false, false, false, false, false, false, false, false, false, false, false, false, false, false, false, false, false, false, false, false, false, false, false, false, false, false, false, false, false, false, false, false, false, false, false, false, false, false, false, false, false, false, false, false, false, false, false, false, false, false, false, false, false, false, false, false, false, false, false, false, false, false, false, false, false, false, false, false, false, false, false, false, false, false, false, false, false, false, false, false, false, false, false, false, false, false, false, false, false, false, false, false, false, false, false, false, false, false, false, false, false, false, false, false, false, false, false, false, false, false, false, false, false, false, false, false, false, false, false, false, false, false, false, false, false, false, false, false, false, false, false, false, false, false, false, false, false, false, false, false, false, false, false, false, false, false, false, false, false, false, false, false, false, false, false, false, false, false, false, false, false, false, false, false, false, false, false, false, false, false, false, false, false, false, false, false, false, false, false, false, false, false, false, false, false, false, false, false, false, false, false, false, false, false, false, false, false, false, false, false, false, false, false, false, false, false, false, false, false, false, false, false, false, false, false, false, false, false, false, false, false, false, false, false, false, false, false, false, false, false, false, false, false, false, false, false, false]"
      - "decl f22: <26>"
      - "  retn 'a'"
      - "decl f23: <27>"
      - "  retn [0, 0, 0, 0, 0, 0, 0, 0, 0, 0, 0, 0, 0, 0, 0, 0, 0, 0, 0, 0, 0, 0, 0, 0, 0, 0, 0, 0, 0, 0, 0, 0]"
      - "decl f24: <28>"
      - "  retn 'a'"
      - "decl f25: <29>"
      - "  retn [false, false, false, false, false, false, false, false, false, false, false, false, false, false, false, false, false, false, false, false, false, false, false, false, false, false, false, false, false, false, false, false, false, false, false, false, false, false, false, false, false, false, false, false, false, false, false, false, false, false, false, false, false, false, false, false, false, false, false, false, false, false, false, false, false, false, false, false, false, false, false, false, false, false, false, false, false, false, false, false, false, false, false, false, false, false, false, false, false, false, false, false, false, false, false, false, false, false, false, false, false, false, false, false, false, false, false, false, false, false, false, false, false, false, false, false, false, false, false, false, false, false, false, false, false, false, false, false, false, false, false, false, false, false, false, false, false, false, false, false, false, false, false, false, false, false, false, false, false, false, false, false, false, false, false, false, false, false, false, false, false, false, false, false, false, false, false, false, false, false, false, false, false, false, false, false, false, false, false, false, false, false, false, false, false, false, false, false, false, false, false, false, false, false, false, false, false, false, false, false, false, false, false, false, false, false, false, false, false, false, false, false, false, false, false, false, false, false, false, false, false, false, false, false, false, false, false, false, false, false, false, false, false, false, false, false, false, false, false, false, false, false, false, false, false, false, false, false, false, false, false, false, false]"
      - "decl f26: <30>"
      - "  retn []"
      - "decl f27: <31>"
      - "  retn [0, 0, 0, 0, 0, 0, 0, 0, 0, 0, 0, 0, 0, 0, 0, 0, 0, 0, 0, 0, 0, 0, 0, 0, 0, 0, 0, 0, 0, 0, 0, 0]"
      - "decl f28: <32>"
      - "  retn []"
      - "decl f29: <33>"
      - "  retn [false, false, false, false, false, false, false, false, false, false, false, false, false, false, false, false, false, false, false, false, false, false, false, false, false, false, false, false, false, false, false, false, false, false, false, false, false, false, false, false, false, false, false, false, false, false, false, false, false, false, false, false, false, false, false, false, false, false, false, false, false, false, false, false, false, false, false, false, false, false, false, false, false, false, false, false, false, false, false, false, false, false, false, false, false, false, false, false, false, false, false, false, false, false, false, false, false, false, false, false, false, false, false, false, false, false, false, false, false, false, false, false, false, false, false, false, false, false, false, false, false, false, false, false, false, false, false, false, false, false, false, false, false, false, false, false, false, false, false, false, false, false, false, false, false, false, false, false, false, false, false, false, false, false, false, false, false, false, false, false, false, false, false, false, false, false, false, false, false, false, false, false, false, false, false, false, false, false, false, false, false, false, false, false, false, false, false, false, false, false, false, false, false, false, false, false, false, false, false, false, false, false, false, false, false, false, false, false, false, false, false, false, false, false, false, false, false, false, false, false, false, false, false, false, false, false, false, false, false, false, false, false, false, false, false, false, false, false, false, false, false, false, false, false, false, false, false, false, false, false, false, false, false]"
      - "decl f30: <34>"
      - "  retn []"
      - "decl f31: <35>"
      - "  retn [0, 0, 0, 0, 0, 0, 0, 0, 0, 0, 0, 0, 0, 0, 0, 0, 0, 0, 0, 0, 0, 0, 0, 0, 0, 0, 0, 0, 0, 0, 0, 0]"
      - "decl f32: <36>"
      - "  retn []"
      - "decl f33: <37>"
      - "  retn [false, false, false, false, false, false, false, false, false, false, false, false, false, false, false, false, false, false, false, false, false, false, false, false, false, false, false, false, false, false, false, false, false, false, false, false, false, false, false, false, false, false, false, false, false, false, false, false, false, false, false, false, false, false, false, false, false, false, false, false, false, false, false, false, false, false, false, false, false, false, false, false, false, false, false, false, false, false, false, false, false, false, false, false, false, false, false, false, false, false, false, false, false, false, false, false, false, false, false, false, false, false, false, false, false, false, false, false, false, false, false, false, false, false, false, false, false, false, false, false, false, false, false, false, false, false, false, false, false, false, false, false, false, false, false, false, false, false, false, false, false, false, false, false, false, false, false, false, false, false, false, false, false, false, false, false, false, false, false, false, false, false, false, false, false, false, false, false, false, false, false, false, false, false, false, false, false, false, false, false, false, false, false, false, false, false, false, false, false, false, false, false, false, false, false, false, false, false, false, false, false, false, false, false, false, false, false, false, false, false, false, false, false, false, false, false, false, false, false, false, false, false, false, false, false, false, false, false, false, false, false, false, false, false, false, false, false, false, false, false, false, false, false, false, false, false, false, false, false, false, false, false, false, false, false, false, false, false, false, false, false, false, false, false, false, false, false, false, false, false, false, false, false, false, false, false, false, false, false, false, false, false, false, false, false, false, false, false, false, false, false, false, false, false, false, false, false, false, false, false, false, false, false, false, false, false, false, false, false, false, false, false, false, false, false, false, false, false, false, false, false, false, false, false, false, false, false, false, false, false, false, false, false, false, false, false, false, false, false, false, false, false, false, false, false, false, false, false, false, false, false, false, false, false, false, false, false, false, false, false, false, false, false, false, false, false, false, false, false, false, false, false, false, false, false, false, false, false, false, false, false, false, false, false, false, false, false, false, false, false, false, false, false, false, false, false, false, false, false, false, false, false, false, false, false, false, false, false, false, false, false, false, false, false, false, false, false, false, false, false, false, false, false, false, false, false, false, false, false, false, false, false, false, false, false, false, false, false, false, false, false, false, false, false, false, false, false, false, false, false, false, false, false, false, false, false, false, false, false, false, false, false, false, false, false, false, false, false, false, false, false, false, false, false, false, false, false, false, false, false, false, false, false, false, false, false, false, false, false, false, false, false, false, false, false, false, false, false, false, false, false, false, false, false, false, false]"
      - "decl f34: <38>"
      - "  retn []group"
      - "decl f35: <39>"
      - "  retn [0, 0, 0, 0, 0, 0, 0, 0, 0, 0, 0, 0, 0, 0, 0, 0, 0, 0, 0, 0, 0, 0, 0, 0, 0, 0, 0, 0, 0, 0, 0, 0, 0, 0, 0, 0, 0, 0, 0, 0, 0, 0, 0, 0, 0, 0, 0, 0, 0, 0, 0, 0, 0, 0, 0, 0, 0, 0, 0, 0, 0, 0, 0, 0]"
      - "decl f36: <40>"
      - "  retn []group"
      - "decl f37: <41>"
      - "  retn [false, false, false, false, false, false, false, false, false, false, false, false, false, false, false, false, false, false, false, false, false, false, false, false, false, false, false, false, false, false, false, false, false, false, false, false, false, false, false, false, false, false, false, false, false, false, false, false, false, false, false, false, false, false, false, false, false, false, false, false, false, false, false, false, false, false, false, false, false, false, false, false, false, false, false, false, false, false, false, false, false, false, false, false, false, false, false, false, false, false, false, false, false, false, false, false, false, false, false, false, false, false, false, false, false, false, false, false, false, false, false, false, false, false, false, false, false, false, false, false, false, false, false, false, false, false, false, false, false, false, false, false, false, false, false, false, false, false, false, false, false, false, false, false, false, false, false, false, false, false, false, false, false, false, false, false, false, false, false, false, false, false, false, false, false, false, false, false, false, false, false, false, false, false, false, false, false, false, false, false, false, false, false, false, false, false, false, false, false, false, false, false, false, false, false, false, false, false, false, false, false, false, false, false, false, false, false, false, false, false, false, false, false, false, false, false, false, false, false, false, false, false, false, false, false, false, false, false, false, false, false, false, false, false, false, false, false, false, false, false, false, false, false, false, false, false, false, false, false, false, false, false, false, false, false, false, false, false, false, false, false, false, false, false, false, false, false, false, false, false, false, false, false, false, false, false, false, false, false, false, false, false, false, false, false, false, false, false, false, false, false, false, false, false, false, false, false, false, false, false, false, false, false, false, false, false, false, false, false, false, false, false, false, false, false, false, false, false, false, false, false, false, false, false, false, false, false, false, false, false, false, false, false, false, false, false, false, false, false, false, false, false, false, false, false, false, false, false, false, false, false, false, false, false, false, false, false, false, false, false, false, false, false, false, false, false, false, false, false, false, false, false, false, false, false, false, false, false, false, false, false, false, false, false, false, false, false, false, false, false, false, false, false, false, false, false, false, false, false, false, false, false, false, false, false, false, false, false, false, false, false, false, false, false, false, false, false, false, false, false, false, false, false, false, false, false, false, false, false, false, false, false, false, false, false, false, false, false, false, false, false, false, false, false, false, false, false, false, false, false, false, false, false, false, false, false, false, false, false, false, false, false, false, false, false, false, false, false, false, false, false, false, false, false, false, false, false, false, false, false, false, false, false, false, false, false, false, false, false, false, false, false, false, false, false, false, false, false, false, false, false, false, false, false, false, false]"
      - "decl f38: <42>"
      - "  retn []group"
      - "decl f39: <43>"
      - "  retn [0, 0, 0, 0, 0, 0, 0, 0, 0, 0, 0, 0, 0, 0, 0, 0, 0, 0, 0, 0, 0, 0, 0, 0, 0, 0, 0, 0, 0, 0, 0, 0, 0, 0, 0, 0, 0, 0, 0, 0, 0, 0, 0, 0, 0, 0, 0, 0, 0, 0, 0, 0, 0, 0, 0, 0, 0, 0, 0, 0, 0, 0, 0, 0]"
      - "decl f40: <44>"
      - "  retn []group"
      - "decl f41: <45>"
      - "  retn [false, false, false, false, false, false, false, false]"
      - "decl f42: <46>"
      - "  retn 0"
      - "decl f43: <47>"
      - "  retn [0]"
      - "decl f44: <48>"
      - "  retn 0"
      - "decl f45: <49>"
      - "  retn [false, false, false, false, false, false, false, false]"
      - "decl f46: <50>"
      - "  retn 0"
      - "decl f47: <51>"
      - "  retn [0]"
      - "decl f48: <52>"
      - "  retn 0"
      - "decl f49: <53>"
      - "  retn [false, false, false, false, false, false, false, false, false, false, false, false, false, false, false, false]"
      - "decl f50: <54>"
      - "  retn 0"
      - "decl f51: <55>"
      - "  retn [0, 0]"
      - "decl f52: <56>"
      - "  retn 0"
      - "decl f53: <57>"
      - "  retn [false, false, false, false, false, false, false, false, false, false, false, false, false, false, false, false]"
      - "decl f54: <58>"
      - "  retn 0"
      - "decl f55: <59>"
      - "  retn [0, 0]"
      - "decl f56: <60>"
      - "  retn 0"
      - "decl f57: <61>"
      - "  retn [false, false, false, false, false, false, false, false, false, false, false, false, false, false, false, false, false, false, false, false, false, false, false, false, false, false, false, false, false, false, false, false]"
      - "decl f58: <62>"
      - "  retn 0"
      - "decl f59: <63>"
      - "  retn [0, 0, 0, 0]"
      - "decl f60: <64>"
      - "  retn 0"
      - "decl f61: <65>"
      - "  retn [false, false, false, false, false, false, false, false, false, false, false, false, false, false, false, false, false, false, false, false, false, false, false, false, false, false, false, false, false, false, false, false]"
      - "decl f62: <66>"
      - "  retn 0"
      - "decl f63: <67>"
      - "  retn [0, 0, 0, 0]"
      - "decl f64: <68>"
      - "  retn 0"
      - "decl f65: <69>"
      - "  retn [false, false, false, false, false, false, false, false, false, false, false, false, false, false, false, false, false, false, false, false, false, false, false, false, false, false, false, false, false, false, false, false, false, false, false, false, false, false, false, false, false, false, false, false, false, false, false, false, false, false, false, false, false, false, false, false, false, false, false, false, false, false, false, false]"
      - "decl f66: <70>"
      - "  retn 0"
      - "decl f67: <71>"
      - "  retn [0, 0, 0, 0, 0, 0, 0, 0]"
      - "decl f68: <72>"
      - "  retn 0"
      - "decl f69: <73>"
      - "  retn [false, false, false, false, false, false, false, false, false, false, false, false, false, false, false, false, false, false, false, false, false, false, false, false, false, false, false, false, false, false, false, false, false, false, false, false, false, false, false, false, false, false, false, false, false, false, false, false, false, false, false, false, false, false, false, false, false, false, false, false, false, false, false, false]"
      - "decl f70: <74>"
      - "  retn 0"
      - "decl f71: <75>"
      - "  retn [0, 0, 0, 0, 0, 0, 0, 0]"
      - "decl f72: <76>"
      - "  retn 0"
      - "decl f73: <77>"
      - "  retn [false, false, false, false, false, false, false, false, false, false, false, false, false, false, false, false, false, false, false, false, false, false, false, false, false, false, false, false, false, false, false, false, false, false, false, false, false, false, false, false, false, false, false, false, false, false, false, false, false, false, false, false, false, false, false, false, false, false, false, false, false, false, false, false, false, false, false, false, false, false, false, false, false, false, false, false, false, false, false, false, false, false, false, false, false, false, false, false, false, false, false, false, false, false, false, false, false, false, false, false, false, false, false, false, false, false, false, false, false, false, false, false, false, false, false, false, false, false, false, false, false, false, false, false, false, false, false, false]"
      - "decl f74: <78>"
      - "  retn 0"
      - "decl f75: <79>"
      - "  retn [0, 0, 0, 0, 0, 0, 0, 0, 0, 0, 0, 0, 0, 0, 0, 0]"
      - "decl f76: <80>"
      - "  retn 0"
      - "decl f77: <81>"
      - "  retn [false, false, false, false, false, false, false, false, false, false, false, false, false, false, false, false, false, false, false, false, false, false, false, false, false, false, false, false, false, false, false, false, false, false, false, false, false, false, false, false, false, false, false, false, false, false, false, false, false, false, false, false, false, false, false, false, false, false, false, false, false, false, false, false, false, false, false, false, false, false, false, false, false, false, false, false, false, false, false, false, false, false, false, false, false, false, false, false, false, false, false, false, false, false, false, false, false, false, false, false, false, false, false, false, false, false, false, false, false, false, false, false, false, false, false, false, false, false, false, false, false, false, false, false, false, false, false, false]"
      - "decl f78: <82>"
      - "  retn 0"
      - "decl f79: <83>"
      - "  retn [0, 0, 0, 0, 0, 0, 0, 0, 0, 0, 0, 0, 0, 0, 0, 0]"
      - "decl f80: <84>"
      - "  retn 0"
      - "decl f81: <85>"
      - "  retn [false, false, false, false, false, false, false, false]"
      - "decl f82: <86>"
      - "  retn 0"
      - "decl f83: <87>"
      - "  retn [0]"
      - "decl f84: <88>"
      - "  retn 0"
      - "decl f85: <89>"
      - "  retn [false, false, false, false, false, false, false, false]"
      - "decl f86: <90>"
      - "  retn 0"
      - "decl f87: <91>"
      - "  retn [0]"
      - "decl f88: <92>"
      - "  retn 0"
      - "decl f89: <93>"
      - "  retn [false, false, false, false, false, false, false, false, false, false, false, false, false, false, false, false]"
      - "decl f90: <94>"
      - "  retn 0"
      - "decl f91: <95>"
      - "  retn [0, 0]"
      - "decl f92: <96>"
      - "  retn 0"
      - "decl f93: <97>"
      - "  retn [false, false, false, false, false, false, false, false, false, false, false, false, false, false, false, false]"
      - "decl f94: <98>"
      - "  retn 0"
      - "decl f95: <99>"
      - "  retn [0, 0]"
      - "decl f96: <100>"
      - "  retn 0"
      - "decl f97: <101>"
      - "  retn [false, false, false, false, false, false, false, false, false, false, false, false, false, false, false, false, false, false, false, false, false, false, false, false, false, false, false, false, false, false, false, false]"
      - "decl f98: <102>"
      - "  retn 0"
      - "decl f99: <103>"
      - "  retn [0, 0, 0, 0]"
      - "decl f100: <104>"
      - "  retn 0"
      - "decl f101: <105>"
      - "  retn [false, false, false, false, false, false, false, false, false, false, false, false, false, false, false, false, false, false, false, false, false, false, false, false, false, false, false, false, false, false, false, false]"
      - "decl f102: <106>"
      - "  retn 0"
      - "decl f103: <107>"
      - "  retn [0, 0, 0, 0]"
      - "decl f104: <108>"
      - "  retn 0"
      - "decl f105: <109>"
      - "  retn [false, false, false, false, false, false, false, false, false, false, false, false, false, false, false, false, false, false, false, false, false, false, false, false, false, false, false, false, false, false, false, false, false, false, false, false, false, false, false, false, false, false, false, false, false, false, false, false, false, false, false, false, false, false, false, false, false, false, false, false, false, false, false, false]"
      - "decl f106: <110>"
      - "  retn 0"
      - "decl f107: <111>"
      - "  retn [0, 0, 0, 0, 0, 0, 0, 0]"
      - "decl f108: <112>"
      - "  retn 0"
      - "decl f109: <113>"
      - "  retn [false, false, false, false, false, false, false, false, false, false, false, false, false, false, false, false, false, false, false, false, false, false, false, false, false, false, false, false, false, false, false, false, false, false, false, false, false, false, false, false, false, false, false, false, false, false, false, false, false, false, false, false, false, false, false, false, false, false, false, false, false, false, false, false]"
      - "decl f110: <114>"
      - "  retn 0"
      - "decl f111: <115>"
      - "  retn [0, 0, 0, 0, 0, 0, 0, 0]"
      - "decl f112: <116>"
      - "  retn 0"
      - "decl f113: <117>"
      - "  retn [false, false, false, false, false, false, false, false, false, false, false, false, false, false, false, false, false, false, false, false, false, false, false, false, false, false, false, false, false, false, false, false, false, false, false, false, false, false, false, false, false, false, false, false, false, false, false, false, false, false, false, false, false, false, false, false, false, false, false, false, false, false, false, false, false, false, false, false, false, false, false, false, false, false, false, false, false, false, false, false, false, false, false, false, false, false, false, false, false, false, false, false, false, false, false, false, false, false, false, false, false, false, false, false, false, false, false, false, false, false, false, false, false, false, false, false, false, false, false, false, false, false, false, false, false, false, false, false]"
      - "decl f114: <118>"
      - "  retn 0"
      - "decl f115: <119>"
      - "  retn [0, 0, 0, 0, 0, 0, 0, 0, 0, 0, 0, 0, 0, 0, 0, 0]"
      - "decl f116: <120>"
      - "  retn 0"
      - "decl f117: <121>"
      - "  retn [false, false, false, false, false, false, false, false, false, false, false, false, false, false, false, false, false, false, false, false, false, false, false, false, false, false, false, false, false, false, false, false, false, false, false, false, false, false, false, false, false, false, false, false, false, false, false, false, false, false, false, false, false, false, false, false, false, false, false, false, false, false, false, false, false, false, false, false, false, false, false, false, false, false, false, false, false, false, false, false, false, false, false, false, false, false, false, false, false, false, false, false, false, false, false, false, false, false, false, false, false, false, false, false, false, false, false, false, false, false, false, false, false, false, false, false, false, false, false, false, false, false, false, false, false, false, false, false]"
      - "decl f118: <122>"
      - "  retn 0"
      - "decl f119: <123>"
      - "  retn [0, 0, 0, 0, 0, 0, 0, 0, 0, 0, 0, 0, 0, 0, 0, 0]"
      - "decl f120: <124>"
      - "  retn 0"
      - ""
    output:
      - input_file: "../input/dummy.in"
        output:
          registers:
            r0:
              type: bool
              value: "true"
<<<<<<< HEAD
    initial_ast: 94ac16fa250065e17c4cedd8f63923274598350c495a9c7bf4591c07a1e05fcd
    imports_resolved_ast: c5829688bfeb717aa9ca76909b47a123f6e63822591b6941449349ec35dfaa64
    canonicalized_ast: c5829688bfeb717aa9ca76909b47a123f6e63822591b6941449349ec35dfaa64
    type_inferenced_ast: 2455ef66a741b27300429ff918c8640e3b3218c694ab9315e4788061f5c06d79
=======
    initial_ast: ddd7e38afa1835feb0a90ed551355a417b3558925916c46ac14320d127726b00
    imports_resolved_ast: 6b0a4cb2fc265e9e987af7f41aab7178e385e45594c11413416ad30d9ec83e60
    canonicalized_ast: 6b0a4cb2fc265e9e987af7f41aab7178e385e45594c11413416ad30d9ec83e60
    type_inferenced_ast: 551892b97f150ffe29e36d6d2f397a789dcf84367860eaf7083c644e90e33752
>>>>>>> d621ee72
<|MERGE_RESOLUTION|>--- conflicted
+++ resolved
@@ -263,14 +263,7 @@
             r0:
               type: bool
               value: "true"
-<<<<<<< HEAD
-    initial_ast: 94ac16fa250065e17c4cedd8f63923274598350c495a9c7bf4591c07a1e05fcd
-    imports_resolved_ast: c5829688bfeb717aa9ca76909b47a123f6e63822591b6941449349ec35dfaa64
-    canonicalized_ast: c5829688bfeb717aa9ca76909b47a123f6e63822591b6941449349ec35dfaa64
-    type_inferenced_ast: 2455ef66a741b27300429ff918c8640e3b3218c694ab9315e4788061f5c06d79
-=======
-    initial_ast: ddd7e38afa1835feb0a90ed551355a417b3558925916c46ac14320d127726b00
-    imports_resolved_ast: 6b0a4cb2fc265e9e987af7f41aab7178e385e45594c11413416ad30d9ec83e60
-    canonicalized_ast: 6b0a4cb2fc265e9e987af7f41aab7178e385e45594c11413416ad30d9ec83e60
-    type_inferenced_ast: 551892b97f150ffe29e36d6d2f397a789dcf84367860eaf7083c644e90e33752
->>>>>>> d621ee72
+    initial_ast: 0c265c315daf4a4b1560dcb4cc3cb27da650e16e6b578e628c4298a5805f981c
+    imports_resolved_ast: 6578bc8a390f4d28fdab36c2cc86bee07c61f969700a4524f2ca735d48c3cfbe
+    canonicalized_ast: 6578bc8a390f4d28fdab36c2cc86bee07c61f969700a4524f2ca735d48c3cfbe
+    type_inferenced_ast: 81a18c960f6891c1160003083c92eb92b863b31348b5c962db858bd7b8781a64