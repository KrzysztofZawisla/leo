--- conflicted
+++ resolved
@@ -17,13 +17,7 @@
               type: bool
               value: "true"
     initial_ast: d3d7f9c790439a8f6242ff4a621330a02ad1ac8c6704fe767224040ad090928e
-<<<<<<< HEAD
+    ir: 3cfbb49e589107423411fdd7aefd1a49bda186c70b6a0d80bb39e4ed86fdb84b
     imports_resolved_ast: 65553bf7f51d37ccf849b21d7e22a1862ffc15fb3a3d4c77117a858dcb1f1572
     canonicalized_ast: 65553bf7f51d37ccf849b21d7e22a1862ffc15fb3a3d4c77117a858dcb1f1572
-    type_inferenced_ast: 2d9d551d007db9737e438ba8361defde68a22ed00678e81f710a97d4fdc240a3
-=======
-    ir: 3cfbb49e589107423411fdd7aefd1a49bda186c70b6a0d80bb39e4ed86fdb84b
-    imports_resolved_ast: dd4938de4e1c4e3df2c76fcd94f1cb49921a0a3ff3416949f2a693539529a2cc
-    canonicalized_ast: dd4938de4e1c4e3df2c76fcd94f1cb49921a0a3ff3416949f2a693539529a2cc
-    type_inferenced_ast: dcf5b2a325abff1e37c4c899eae8307577102ef8dc240143640274e94f978d06
->>>>>>> 3626fbdb
+    type_inferenced_ast: 2d9d551d007db9737e438ba8361defde68a22ed00678e81f710a97d4fdc240a3