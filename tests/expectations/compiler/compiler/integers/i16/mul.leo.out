---
namespace: Compile
expectation: Pass
outputs:
  - circuit:
      num_public_variables: 0
      num_private_variables: 6145
      num_constraints: 6146
      at: 3be8f4c14ccc602dd818fc8c0e97336dbbc2a986e4de0e5f1693929133286cc1
      bt: c1ad30a05af91b75da29ed16b0ef43bbd3beba581f7b25a0554379214090ab63
      ct: 0546329662271ba8eaaf6613a743dbc0541e7bdbd113ff3a77097be76942b028
    ir:
      - "decl f0: <0>"
      - "  store &v1, ((v0), (), (), ())"
      - "  mul &v5, v2, v3"
      - "  eq &v6, v5, v4"
      - "  retn v6"
      - "decl f1: <7>"
      - "  retn [false, false, false, false, false, false, false, false, false, false, false, false, false, false, false, false, false, false, false, false, false, false, false, false, false, false, false, false, false, false, false, false, false, false, false, false, false, false, false, false, false, false, false, false, false, false, false, false, false, false, false, false, false, false, false, false, false, false, false, false, false, false, false, false, false, false, false, false, false, false, false, false, false, false, false, false, false, false, false, false, false, false, false, false, false, false, false, false, false, false, false, false, false, false, false, false, false, false, false, false, false, false, false, false, false, false, false, false, false, false, false, false, false, false, false, false, false, false, false, false, false, false, false, false, false, false, false, false, false, false, false, false, false, false, false, false, false, false, false, false, false, false, false, false, false, false, false, false, false, false, false, false, false, false, false, false, false, false, false, false, false, false, false, false, false, false, false, false, false, false, false, false, false, false, false, false, false, false, false, false, false, false, false, false, false, false, false, false, false, false, false, false, false, false, false, false, false, false, false, false, false, false, false, false, false, false, false, false, false, false, false, false, false, false, false, false, false, false, false, false, false, false, false, false, false, false, false, false, false, false, false, false, false, false, false, false, false, false, false, false, false, false, false, false, false, false, false, false, false, false, false, false, false, false, false, false]"
      - "decl f2: <8>"
      - "  retn aleo1qnr4dkkvkgfqph0vzc3y6z2eu975wnpz2925ntjccd5cfqxtyu8sta57j8"
      - "decl f3: <9>"
      - "  retn [0, 0, 0, 0, 0, 0, 0, 0, 0, 0, 0, 0, 0, 0, 0, 0, 0, 0, 0, 0, 0, 0, 0, 0, 0, 0, 0, 0, 0, 0, 0, 0]"
      - "decl f4: <10>"
      - "  retn aleo1qnr4dkkvkgfqph0vzc3y6z2eu975wnpz2925ntjccd5cfqxtyu8sta57j8"
      - "decl f5: <11>"
      - "  retn [false, false, false, false, false, false, false, false, false, false, false, false, false, false, false, false, false, false, false, false, false, false, false, false, false, false, false, false, false, false, false, false, false, false, false, false, false, false, false, false, false, false, false, false, false, false, false, false, false, false, false, false, false, false, false, false, false, false, false, false, false, false, false, false, false, false, false, false, false, false, false, false, false, false, false, false, false, false, false, false, false, false, false, false, false, false, false, false, false, false, false, false, false, false, false, false, false, false, false, false, false, false, false, false, false, false, false, false, false, false, false, false, false, false, false, false, false, false, false, false, false, false, false, false, false, false, false, false, false, false, false, false, false, false, false, false, false, false, false, false, false, false, false, false, false, false, false, false, false, false, false, false, false, false, false, false, false, false, false, false, false, false, false, false, false, false, false, false, false, false, false, false, false, false, false, false, false, false, false, false, false, false, false, false, false, false, false, false, false, false, false, false, false, false, false, false, false, false, false, false, false, false, false, false, false, false, false, false, false, false, false, false, false, false, false, false, false, false, false, false, false, false, false, false, false, false, false, false, false, false, false, false, false, false, false, false, false, false, false, false, false, false, false, false, false, false, false, false, false, false, false, false, false, false, false, false]"
      - "decl f6: <12>"
      - "  retn aleo1qnr4dkkvkgfqph0vzc3y6z2eu975wnpz2925ntjccd5cfqxtyu8sta57j8"
      - "decl f7: <13>"
      - "  retn [0, 0, 0, 0, 0, 0, 0, 0, 0, 0, 0, 0, 0, 0, 0, 0, 0, 0, 0, 0, 0, 0, 0, 0, 0, 0, 0, 0, 0, 0, 0, 0]"
      - "decl f8: <14>"
      - "  retn aleo1qnr4dkkvkgfqph0vzc3y6z2eu975wnpz2925ntjccd5cfqxtyu8sta57j8"
      - "decl f9: <15>"
      - "  retn [false]"
      - "decl f10: <16>"
      - "  retn false"
      - "decl f11: <17>"
      - "  retn [0]"
      - "decl f12: <18>"
      - "  retn false"
      - "decl f13: <19>"
      - "  retn [false]"
      - "decl f14: <20>"
      - "  retn false"
      - "decl f15: <21>"
      - "  retn [0]"
      - "decl f16: <22>"
      - "  retn false"
      - "decl f17: <23>"
      - "  retn [false, false, false, false, false, false, false, false, false, false, false, false, false, false, false, false, false, false, false, false, false, false, false, false, false, false, false, false, false, false, false, false, false, false, false, false, false, false, false, false, false, false, false, false, false, false, false, false, false, false, false, false, false, false, false, false, false, false, false, false, false, false, false, false, false, false, false, false, false, false, false, false, false, false, false, false, false, false, false, false, false, false, false, false, false, false, false, false, false, false, false, false, false, false, false, false, false, false, false, false, false, false, false, false, false, false, false, false, false, false, false, false, false, false, false, false, false, false, false, false, false, false, false, false, false, false, false, false, false, false, false, false, false, false, false, false, false, false, false, false, false, false, false, false, false, false, false, false, false, false, false, false, false, false, false, false, false, false, false, false, false, false, false, false, false, false, false, false, false, false, false, false, false, false, false, false, false, false, false, false, false, false, false, false, false, false, false, false, false, false, false, false, false, false, false, false, false, false, false, false, false, false, false, false, false, false, false, false, false, false, false, false, false, false, false, false, false, false, false, false, false, false, false, false, false, false, false, false, false, false, false, false, false, false, false, false, false, false, false, false, false, false, false, false, false, false, false, false, false, false, false, false, false]"
      - "decl f18: <24>"
      - "  retn 'a'"
      - "decl f19: <25>"
      - "  retn [0, 0, 0, 0, 0, 0, 0, 0, 0, 0, 0, 0, 0, 0, 0, 0, 0, 0, 0, 0, 0, 0, 0, 0, 0, 0, 0, 0, 0, 0, 0, 0]"
      - "decl f20: <26>"
      - "  retn 'a'"
      - "decl f21: <27>"
      - "  retn [false, false, false, false, false, false, false, false, false, false, false, false, false, false, false, false, false, false, false, false, false, false, false, false, false, false, false, false, false, false, false, false, false, false, false, false, false, false, false, false, false, false, false, false, false, false, false, false, false, false, false, false, false, false, false, false, false, false, false, false, false, false, false, false, false, false, false, false, false, false, false, false, false, false, false, false, false, false, false, false, false, false, false, false, false, false, false, false, false, false, false, false, false, false, false, false, false, false, false, false, false, false, false, false, false, false, false, false, false, false, false, false, false, false, false, false, false, false, false, false, false, false, false, false, false, false, false, false, false, false, false, false, false, false, false, false, false, false, false, false, false, false, false, false, false, false, false, false, false, false, false, false, false, false, false, false, false, false, false, false, false, false, false, false, false, false, false, false, false, false, false, false, false, false, false, false, false, false, false, false, false, false, false, false, false, false, false, false, false, false, false, false, false, false, false, false, false, false, false, false, false, false, false, false, false, false, false, false, false, false, false, false, false, false, false, false, false, false, false, false, false, false, false, false, false, false, false, false, false, false, false, false, false, false, false, false, false, false, false, false, false, false, false, false, false, false, false, false, false, false, false, false, false]"
      - "decl f22: <28>"
      - "  retn 'a'"
      - "decl f23: <29>"
      - "  retn [0, 0, 0, 0, 0, 0, 0, 0, 0, 0, 0, 0, 0, 0, 0, 0, 0, 0, 0, 0, 0, 0, 0, 0, 0, 0, 0, 0, 0, 0, 0, 0]"
      - "decl f24: <30>"
      - "  retn 'a'"
      - "decl f25: <31>"
      - "  retn [false, false, false, false, false, false, false, false, false, false, false, false, false, false, false, false, false, false, false, false, false, false, false, false, false, false, false, false, false, false, false, false, false, false, false, false, false, false, false, false, false, false, false, false, false, false, false, false, false, false, false, false, false, false, false, false, false, false, false, false, false, false, false, false, false, false, false, false, false, false, false, false, false, false, false, false, false, false, false, false, false, false, false, false, false, false, false, false, false, false, false, false, false, false, false, false, false, false, false, false, false, false, false, false, false, false, false, false, false, false, false, false, false, false, false, false, false, false, false, false, false, false, false, false, false, false, false, false, false, false, false, false, false, false, false, false, false, false, false, false, false, false, false, false, false, false, false, false, false, false, false, false, false, false, false, false, false, false, false, false, false, false, false, false, false, false, false, false, false, false, false, false, false, false, false, false, false, false, false, false, false, false, false, false, false, false, false, false, false, false, false, false, false, false, false, false, false, false, false, false, false, false, false, false, false, false, false, false, false, false, false, false, false, false, false, false, false, false, false, false, false, false, false, false, false, false, false, false, false, false, false, false, false, false, false, false, false, false, false, false, false, false, false, false, false, false, false, false, false, false, false, false, false]"
      - "decl f26: <32>"
      - "  retn []"
      - "decl f27: <33>"
      - "  retn [0, 0, 0, 0, 0, 0, 0, 0, 0, 0, 0, 0, 0, 0, 0, 0, 0, 0, 0, 0, 0, 0, 0, 0, 0, 0, 0, 0, 0, 0, 0, 0]"
      - "decl f28: <34>"
      - "  retn []"
      - "decl f29: <35>"
      - "  retn [false, false, false, false, false, false, false, false, false, false, false, false, false, false, false, false, false, false, false, false, false, false, false, false, false, false, false, false, false, false, false, false, false, false, false, false, false, false, false, false, false, false, false, false, false, false, false, false, false, false, false, false, false, false, false, false, false, false, false, false, false, false, false, false, false, false, false, false, false, false, false, false, false, false, false, false, false, false, false, false, false, false, false, false, false, false, false, false, false, false, false, false, false, false, false, false, false, false, false, false, false, false, false, false, false, false, false, false, false, false, false, false, false, false, false, false, false, false, false, false, false, false, false, false, false, false, false, false, false, false, false, false, false, false, false, false, false, false, false, false, false, false, false, false, false, false, false, false, false, false, false, false, false, false, false, false, false, false, false, false, false, false, false, false, false, false, false, false, false, false, false, false, false, false, false, false, false, false, false, false, false, false, false, false, false, false, false, false, false, false, false, false, false, false, false, false, false, false, false, false, false, false, false, false, false, false, false, false, false, false, false, false, false, false, false, false, false, false, false, false, false, false, false, false, false, false, false, false, false, false, false, false, false, false, false, false, false, false, false, false, false, false, false, false, false, false, false, false, false, false, false, false, false]"
      - "decl f30: <36>"
      - "  retn []"
      - "decl f31: <37>"
      - "  retn [0, 0, 0, 0, 0, 0, 0, 0, 0, 0, 0, 0, 0, 0, 0, 0, 0, 0, 0, 0, 0, 0, 0, 0, 0, 0, 0, 0, 0, 0, 0, 0]"
      - "decl f32: <38>"
      - "  retn []"
      - "decl f33: <39>"
      - "  retn [false, false, false, false, false, false, false, false, false, false, false, false, false, false, false, false, false, false, false, false, false, false, false, false, false, false, false, false, false, false, false, false, false, false, false, false, false, false, false, false, false, false, false, false, false, false, false, false, false, false, false, false, false, false, false, false, false, false, false, false, false, false, false, false, false, false, false, false, false, false, false, false, false, false, false, false, false, false, false, false, false, false, false, false, false, false, false, false, false, false, false, false, false, false, false, false, false, false, false, false, false, false, false, false, false, false, false, false, false, false, false, false, false, false, false, false, false, false, false, false, false, false, false, false, false, false, false, false, false, false, false, false, false, false, false, false, false, false, false, false, false, false, false, false, false, false, false, false, false, false, false, false, false, false, false, false, false, false, false, false, false, false, false, false, false, false, false, false, false, false, false, false, false, false, false, false, false, false, false, false, false, false, false, false, false, false, false, false, false, false, false, false, false, false, false, false, false, false, false, false, false, false, false, false, false, false, false, false, false, false, false, false, false, false, false, false, false, false, false, false, false, false, false, false, false, false, false, false, false, false, false, false, false, false, false, false, false, false, false, false, false, false, false, false, false, false, false, false, false, false, false, false, false, false, false, false, false, false, false, false, false, false, false, false, false, false, false, false, false, false, false, false, false, false, false, false, false, false, false, false, false, false, false, false, false, false, false, false, false, false, false, false, false, false, false, false, false, false, false, false, false, false, false, false, false, false, false, false, false, false, false, false, false, false, false, false, false, false, false, false, false, false, false, false, false, false, false, false, false, false, false, false, false, false, false, false, false, false, false, false, false, false, false, false, false, false, false, false, false, false, false, false, false, false, false, false, false, false, false, false, false, false, false, false, false, false, false, false, false, false, false, false, false, false, false, false, false, false, false, false, false, false, false, false, false, false, false, false, false, false, false, false, false, false, false, false, false, false, false, false, false, false, false, false, false, false, false, false, false, false, false, false, false, false, false, false, false, false, false, false, false, false, false, false, false, false, false, false, false, false, false, false, false, false, false, false, false, false, false, false, false, false, false, false, false, false, false, false, false, false, false, false, false, false, false, false, false, false, false, false, false, false, false, false, false, false, false, false, false, false, false, false, false, false, false, false, false, false, false, false, false, false, false, false, false, false, false, false, false, false, false, false, false, false, false, false, false, false, false, false, false, false, false, false, false, false]"
      - "decl f34: <40>"
      - "  retn []group"
      - "decl f35: <41>"
      - "  retn [0, 0, 0, 0, 0, 0, 0, 0, 0, 0, 0, 0, 0, 0, 0, 0, 0, 0, 0, 0, 0, 0, 0, 0, 0, 0, 0, 0, 0, 0, 0, 0, 0, 0, 0, 0, 0, 0, 0, 0, 0, 0, 0, 0, 0, 0, 0, 0, 0, 0, 0, 0, 0, 0, 0, 0, 0, 0, 0, 0, 0, 0, 0, 0]"
      - "decl f36: <42>"
      - "  retn []group"
      - "decl f37: <43>"
      - "  retn [false, false, false, false, false, false, false, false, false, false, false, false, false, false, false, false, false, false, false, false, false, false, false, false, false, false, false, false, false, false, false, false, false, false, false, false, false, false, false, false, false, false, false, false, false, false, false, false, false, false, false, false, false, false, false, false, false, false, false, false, false, false, false, false, false, false, false, false, false, false, false, false, false, false, false, false, false, false, false, false, false, false, false, false, false, false, false, false, false, false, false, false, false, false, false, false, false, false, false, false, false, false, false, false, false, false, false, false, false, false, false, false, false, false, false, false, false, false, false, false, false, false, false, false, false, false, false, false, false, false, false, false, false, false, false, false, false, false, false, false, false, false, false, false, false, false, false, false, false, false, false, false, false, false, false, false, false, false, false, false, false, false, false, false, false, false, false, false, false, false, false, false, false, false, false, false, false, false, false, false, false, false, false, false, false, false, false, false, false, false, false, false, false, false, false, false, false, false, false, false, false, false, false, false, false, false, false, false, false, false, false, false, false, false, false, false, false, false, false, false, false, false, false, false, false, false, false, false, false, false, false, false, false, false, false, false, false, false, false, false, false, false, false, false, false, false, false, false, false, false, false, false, false, false, false, false, false, false, false, false, false, false, false, false, false, false, false, false, false, false, false, false, false, false, false, false, false, false, false, false, false, false, false, false, false, false, false, false, false, false, false, false, false, false, false, false, false, false, false, false, false, false, false, false, false, false, false, false, false, false, false, false, false, false, false, false, false, false, false, false, false, false, false, false, false, false, false, false, false, false, false, false, false, false, false, false, false, false, false, false, false, false, false, false, false, false, false, false, false, false, false, false, false, false, false, false, false, false, false, false, false, false, false, false, false, false, false, false, false, false, false, false, false, false, false, false, false, false, false, false, false, false, false, false, false, false, false, false, false, false, false, false, false, false, false, false, false, false, false, false, false, false, false, false, false, false, false, false, false, false, false, false, false, false, false, false, false, false, false, false, false, false, false, false, false, false, false, false, false, false, false, false, false, false, false, false, false, false, false, false, false, false, false, false, false, false, false, false, false, false, false, false, false, false, false, false, false, false, false, false, false, false, false, false, false, false, false, false, false, false, false, false, false, false, false, false, false, false, false, false, false, false, false, false, false, false, false, false, false, false, false, false, false, false, false, false, false, false, false, false, false, false, false, false, false, false]"
      - "decl f38: <44>"
      - "  retn []group"
      - "decl f39: <45>"
      - "  retn [0, 0, 0, 0, 0, 0, 0, 0, 0, 0, 0, 0, 0, 0, 0, 0, 0, 0, 0, 0, 0, 0, 0, 0, 0, 0, 0, 0, 0, 0, 0, 0, 0, 0, 0, 0, 0, 0, 0, 0, 0, 0, 0, 0, 0, 0, 0, 0, 0, 0, 0, 0, 0, 0, 0, 0, 0, 0, 0, 0, 0, 0, 0, 0]"
      - "decl f40: <46>"
      - "  retn []group"
      - "decl f41: <47>"
      - "  retn [false, false, false, false, false, false, false, false]"
      - "decl f42: <48>"
      - "  retn 0"
      - "decl f43: <49>"
      - "  retn [0]"
      - "decl f44: <50>"
      - "  retn 0"
      - "decl f45: <51>"
      - "  retn [false, false, false, false, false, false, false, false]"
      - "decl f46: <52>"
      - "  retn 0"
      - "decl f47: <53>"
      - "  retn [0]"
      - "decl f48: <54>"
      - "  retn 0"
      - "decl f49: <55>"
      - "  retn [false, false, false, false, false, false, false, false, false, false, false, false, false, false, false, false]"
      - "decl f50: <56>"
      - "  retn 0"
      - "decl f51: <57>"
      - "  retn [0, 0]"
      - "decl f52: <58>"
      - "  retn 0"
      - "decl f53: <59>"
      - "  retn [false, false, false, false, false, false, false, false, false, false, false, false, false, false, false, false]"
      - "decl f54: <60>"
      - "  retn 0"
      - "decl f55: <61>"
      - "  retn [0, 0]"
      - "decl f56: <62>"
      - "  retn 0"
      - "decl f57: <63>"
      - "  retn [false, false, false, false, false, false, false, false, false, false, false, false, false, false, false, false, false, false, false, false, false, false, false, false, false, false, false, false, false, false, false, false]"
      - "decl f58: <64>"
      - "  retn 0"
      - "decl f59: <65>"
      - "  retn [0, 0, 0, 0]"
      - "decl f60: <66>"
      - "  retn 0"
      - "decl f61: <67>"
      - "  retn [false, false, false, false, false, false, false, false, false, false, false, false, false, false, false, false, false, false, false, false, false, false, false, false, false, false, false, false, false, false, false, false]"
      - "decl f62: <68>"
      - "  retn 0"
      - "decl f63: <69>"
      - "  retn [0, 0, 0, 0]"
      - "decl f64: <70>"
      - "  retn 0"
      - "decl f65: <71>"
      - "  retn [false, false, false, false, false, false, false, false, false, false, false, false, false, false, false, false, false, false, false, false, false, false, false, false, false, false, false, false, false, false, false, false, false, false, false, false, false, false, false, false, false, false, false, false, false, false, false, false, false, false, false, false, false, false, false, false, false, false, false, false, false, false, false, false]"
      - "decl f66: <72>"
      - "  retn 0"
      - "decl f67: <73>"
      - "  retn [0, 0, 0, 0, 0, 0, 0, 0]"
      - "decl f68: <74>"
      - "  retn 0"
      - "decl f69: <75>"
      - "  retn [false, false, false, false, false, false, false, false, false, false, false, false, false, false, false, false, false, false, false, false, false, false, false, false, false, false, false, false, false, false, false, false, false, false, false, false, false, false, false, false, false, false, false, false, false, false, false, false, false, false, false, false, false, false, false, false, false, false, false, false, false, false, false, false]"
      - "decl f70: <76>"
      - "  retn 0"
      - "decl f71: <77>"
      - "  retn [0, 0, 0, 0, 0, 0, 0, 0]"
      - "decl f72: <78>"
      - "  retn 0"
      - "decl f73: <79>"
      - "  retn [false, false, false, false, false, false, false, false, false, false, false, false, false, false, false, false, false, false, false, false, false, false, false, false, false, false, false, false, false, false, false, false, false, false, false, false, false, false, false, false, false, false, false, false, false, false, false, false, false, false, false, false, false, false, false, false, false, false, false, false, false, false, false, false, false, false, false, false, false, false, false, false, false, false, false, false, false, false, false, false, false, false, false, false, false, false, false, false, false, false, false, false, false, false, false, false, false, false, false, false, false, false, false, false, false, false, false, false, false, false, false, false, false, false, false, false, false, false, false, false, false, false, false, false, false, false, false, false]"
      - "decl f74: <80>"
      - "  retn 0"
      - "decl f75: <81>"
      - "  retn [0, 0, 0, 0, 0, 0, 0, 0, 0, 0, 0, 0, 0, 0, 0, 0]"
      - "decl f76: <82>"
      - "  retn 0"
      - "decl f77: <83>"
      - "  retn [false, false, false, false, false, false, false, false, false, false, false, false, false, false, false, false, false, false, false, false, false, false, false, false, false, false, false, false, false, false, false, false, false, false, false, false, false, false, false, false, false, false, false, false, false, false, false, false, false, false, false, false, false, false, false, false, false, false, false, false, false, false, false, false, false, false, false, false, false, false, false, false, false, false, false, false, false, false, false, false, false, false, false, false, false, false, false, false, false, false, false, false, false, false, false, false, false, false, false, false, false, false, false, false, false, false, false, false, false, false, false, false, false, false, false, false, false, false, false, false, false, false, false, false, false, false, false, false]"
      - "decl f78: <84>"
      - "  retn 0"
      - "decl f79: <85>"
      - "  retn [0, 0, 0, 0, 0, 0, 0, 0, 0, 0, 0, 0, 0, 0, 0, 0]"
      - "decl f80: <86>"
      - "  retn 0"
      - "decl f81: <87>"
      - "  retn [false, false, false, false, false, false, false, false]"
      - "decl f82: <88>"
      - "  retn 0"
      - "decl f83: <89>"
      - "  retn [0]"
      - "decl f84: <90>"
      - "  retn 0"
      - "decl f85: <91>"
      - "  retn [false, false, false, false, false, false, false, false]"
      - "decl f86: <92>"
      - "  retn 0"
      - "decl f87: <93>"
      - "  retn [0]"
      - "decl f88: <94>"
      - "  retn 0"
      - "decl f89: <95>"
      - "  retn [false, false, false, false, false, false, false, false, false, false, false, false, false, false, false, false]"
      - "decl f90: <96>"
      - "  retn 0"
      - "decl f91: <97>"
      - "  retn [0, 0]"
      - "decl f92: <98>"
      - "  retn 0"
      - "decl f93: <99>"
      - "  retn [false, false, false, false, false, false, false, false, false, false, false, false, false, false, false, false]"
      - "decl f94: <100>"
      - "  retn 0"
      - "decl f95: <101>"
      - "  retn [0, 0]"
      - "decl f96: <102>"
      - "  retn 0"
      - "decl f97: <103>"
      - "  retn [false, false, false, false, false, false, false, false, false, false, false, false, false, false, false, false, false, false, false, false, false, false, false, false, false, false, false, false, false, false, false, false]"
      - "decl f98: <104>"
      - "  retn 0"
      - "decl f99: <105>"
      - "  retn [0, 0, 0, 0]"
      - "decl f100: <106>"
      - "  retn 0"
      - "decl f101: <107>"
      - "  retn [false, false, false, false, false, false, false, false, false, false, false, false, false, false, false, false, false, false, false, false, false, false, false, false, false, false, false, false, false, false, false, false]"
      - "decl f102: <108>"
      - "  retn 0"
      - "decl f103: <109>"
      - "  retn [0, 0, 0, 0]"
      - "decl f104: <110>"
      - "  retn 0"
      - "decl f105: <111>"
      - "  retn [false, false, false, false, false, false, false, false, false, false, false, false, false, false, false, false, false, false, false, false, false, false, false, false, false, false, false, false, false, false, false, false, false, false, false, false, false, false, false, false, false, false, false, false, false, false, false, false, false, false, false, false, false, false, false, false, false, false, false, false, false, false, false, false]"
      - "decl f106: <112>"
      - "  retn 0"
      - "decl f107: <113>"
      - "  retn [0, 0, 0, 0, 0, 0, 0, 0]"
      - "decl f108: <114>"
      - "  retn 0"
      - "decl f109: <115>"
      - "  retn [false, false, false, false, false, false, false, false, false, false, false, false, false, false, false, false, false, false, false, false, false, false, false, false, false, false, false, false, false, false, false, false, false, false, false, false, false, false, false, false, false, false, false, false, false, false, false, false, false, false, false, false, false, false, false, false, false, false, false, false, false, false, false, false]"
      - "decl f110: <116>"
      - "  retn 0"
      - "decl f111: <117>"
      - "  retn [0, 0, 0, 0, 0, 0, 0, 0]"
      - "decl f112: <118>"
      - "  retn 0"
      - "decl f113: <119>"
      - "  retn [false, false, false, false, false, false, false, false, false, false, false, false, false, false, false, false, false, false, false, false, false, false, false, false, false, false, false, false, false, false, false, false, false, false, false, false, false, false, false, false, false, false, false, false, false, false, false, false, false, false, false, false, false, false, false, false, false, false, false, false, false, false, false, false, false, false, false, false, false, false, false, false, false, false, false, false, false, false, false, false, false, false, false, false, false, false, false, false, false, false, false, false, false, false, false, false, false, false, false, false, false, false, false, false, false, false, false, false, false, false, false, false, false, false, false, false, false, false, false, false, false, false, false, false, false, false, false, false]"
      - "decl f114: <120>"
      - "  retn 0"
      - "decl f115: <121>"
      - "  retn [0, 0, 0, 0, 0, 0, 0, 0, 0, 0, 0, 0, 0, 0, 0, 0]"
      - "decl f116: <122>"
      - "  retn 0"
      - "decl f117: <123>"
      - "  retn [false, false, false, false, false, false, false, false, false, false, false, false, false, false, false, false, false, false, false, false, false, false, false, false, false, false, false, false, false, false, false, false, false, false, false, false, false, false, false, false, false, false, false, false, false, false, false, false, false, false, false, false, false, false, false, false, false, false, false, false, false, false, false, false, false, false, false, false, false, false, false, false, false, false, false, false, false, false, false, false, false, false, false, false, false, false, false, false, false, false, false, false, false, false, false, false, false, false, false, false, false, false, false, false, false, false, false, false, false, false, false, false, false, false, false, false, false, false, false, false, false, false, false, false, false, false, false, false]"
      - "decl f118: <124>"
      - "  retn 0"
      - "decl f119: <125>"
      - "  retn [0, 0, 0, 0, 0, 0, 0, 0, 0, 0, 0, 0, 0, 0, 0, 0]"
      - "decl f120: <126>"
      - "  retn 0"
      - ""
    output:
      - input_file: i16.in
        output:
          registers:
            r0:
              type: bool
              value: "true"
<<<<<<< HEAD
    initial_ast: fe365a6ddd82dce64b3ae2330a71b28ce56eb9a2377844da745b25267867f724
    imports_resolved_ast: 62ec4663c980ccf74fdda87fba07f412337e9a0d26647b356bfafd0712000902
    canonicalized_ast: 62ec4663c980ccf74fdda87fba07f412337e9a0d26647b356bfafd0712000902
    type_inferenced_ast: f29ac00ff3a07338ab4f190d959645c851dd699ec7297ccc8722be7a24684f28
=======
    initial_ast: 852364b08330382f313851c0d40fa3078b055d6fff505fb4bd4698dd6afdf3a9
    imports_resolved_ast: 7cfb91414d91f62f221280fec12d0191c7fd5764419ce4a1a8fbb0d219fff454
    canonicalized_ast: 7cfb91414d91f62f221280fec12d0191c7fd5764419ce4a1a8fbb0d219fff454
    type_inferenced_ast: 3beb0cee4c142ea9957d214119af5d4c7a32c097960fe6ea51668ff03b71596b
>>>>>>> d621ee72
<|MERGE_RESOLUTION|>--- conflicted
+++ resolved
@@ -263,14 +263,7 @@
             r0:
               type: bool
               value: "true"
-<<<<<<< HEAD
-    initial_ast: fe365a6ddd82dce64b3ae2330a71b28ce56eb9a2377844da745b25267867f724
-    imports_resolved_ast: 62ec4663c980ccf74fdda87fba07f412337e9a0d26647b356bfafd0712000902
-    canonicalized_ast: 62ec4663c980ccf74fdda87fba07f412337e9a0d26647b356bfafd0712000902
-    type_inferenced_ast: f29ac00ff3a07338ab4f190d959645c851dd699ec7297ccc8722be7a24684f28
-=======
-    initial_ast: 852364b08330382f313851c0d40fa3078b055d6fff505fb4bd4698dd6afdf3a9
-    imports_resolved_ast: 7cfb91414d91f62f221280fec12d0191c7fd5764419ce4a1a8fbb0d219fff454
-    canonicalized_ast: 7cfb91414d91f62f221280fec12d0191c7fd5764419ce4a1a8fbb0d219fff454
-    type_inferenced_ast: 3beb0cee4c142ea9957d214119af5d4c7a32c097960fe6ea51668ff03b71596b
->>>>>>> d621ee72
+    initial_ast: b992e1ee046ce08c357ceb413d5d72997b940b86e48749dcc3db76d594d72311
+    imports_resolved_ast: 90833b05e628c6bd543f414cba3475975916e67c641e0bade8b78f01d56283e3
+    canonicalized_ast: 90833b05e628c6bd543f414cba3475975916e67c641e0bade8b78f01d56283e3
+    type_inferenced_ast: 63b9321ebe1fb4fc0766f18c342dfe9f9e1324368550f1021a7a4e85892c8c1f