// Copyright (C) 2019-2021 Aleo Systems Inc.
// This file is part of the Leo library.

// The Leo library is free software: you can redistribute it and/or modify
// it under the terms of the GNU General Public License as published by
// the Free Software Foundation, either version 3 of the License, or
// (at your option) any later version.

// The Leo library is distributed in the hope that it will be useful,
// but WITHOUT ANY WARRANTY; without even the implied warranty of
// MERCHANTABILITY or FITNESS FOR A PARTICULAR PURPOSE. See the
// GNU General Public License for more details.

// You should have received a copy of the GNU General Public License
// along with the Leo library. If not, see <https://www.gnu.org/licenses/>.

use crate::{
<<<<<<< HEAD
    CharValue,
    ConstInt,
    ConstValue,
    Expression,
    ExpressionNode,
    FromAst,
    GroupValue,
    Node,
    PartialType,
    Scope,
    Type,
=======
    AsgConvertError, CharValue, ConstInt, ConstValue, Expression, ExpressionNode, FromAst, GroupValue, Node,
    PartialType, Scope, Span, Type,
>>>>>>> 09b1fddd
};

use leo_errors::{AsgError, Result, Span};

use std::cell::Cell;

#[derive(Clone)]
pub struct Constant<'a> {
    pub parent: Cell<Option<&'a Expression<'a>>>,
    pub span: Option<Span>,
    pub value: ConstValue<'a>, // should not be compound constants
}

impl<'a> Node for Constant<'a> {
    fn span(&self) -> Option<&Span> {
        self.span.as_ref()
    }
}

impl<'a> ExpressionNode<'a> for Constant<'a> {
    fn set_parent(&self, parent: &'a Expression<'a>) {
        self.parent.replace(Some(parent));
    }

    fn get_parent(&self) -> Option<&'a Expression<'a>> {
        self.parent.get()
    }

    fn enforce_parents(&self, _expr: &'a Expression<'a>) {}

    fn get_type(&'a self) -> Option<Type<'a>> {
        self.value.get_type()
    }

    fn is_mut_ref(&self) -> bool {
        false
    }

    fn const_value(&self) -> Option<ConstValue<'a>> {
        Some(self.value.clone())
    }

    fn is_consty(&self) -> bool {
        true
    }
}

impl<'a> FromAst<'a, leo_ast::ValueExpression> for Constant<'a> {
    fn from_ast(
        _scope: &'a Scope<'a>,
        value: &leo_ast::ValueExpression,
        expected_type: Option<PartialType<'a>>,
    ) -> Result<Constant<'a>> {
        use leo_ast::ValueExpression::*;
        Ok(match value {
            Address(value, span) => {
                match expected_type.map(PartialType::full).flatten() {
                    Some(Type::Address) | None => (),
                    Some(x) => {
                        return Err(AsgError::unexpected_type(x, Type::Address, span).into());
                    }
                }
                Constant {
                    parent: Cell::new(None),
                    span: Some(span.clone()),
                    value: ConstValue::Address(value.clone()),
                }
            }
            Boolean(value, span) => {
                match expected_type.map(PartialType::full).flatten() {
                    Some(Type::Boolean) | None => (),
                    Some(x) => {
                        return Err(AsgError::unexpected_type(x, Type::Boolean, span).into());
                    }
                }
                Constant {
                    parent: Cell::new(None),
                    span: Some(span.clone()),
                    value: ConstValue::Boolean(
                        value
                            .parse::<bool>()
                            .map_err(|_| AsgError::invalid_boolean(value, span))?,
                    ),
                }
            }
            Char(value) => {
                match expected_type.map(PartialType::full).flatten() {
                    Some(Type::Char) | None => (),
                    Some(x) => {
                        return Err(AsgError::unexpected_type(x, Type::Char, value.span()).into());
                    }
                }

                Constant {
                    parent: Cell::new(None),
                    span: Some(value.span().clone()),
                    value: ConstValue::Char(CharValue::from(value.clone())),
                }
            }
            Field(value, span) => {
                match expected_type.map(PartialType::full).flatten() {
                    Some(Type::Field) | None => (),
                    Some(x) => {
                        return Err(AsgError::unexpected_type(x, Type::Field, span).into());
                    }
                }
                Constant {
                    parent: Cell::new(None),
                    span: Some(span.clone()),
                    value: ConstValue::Field(value.parse().map_err(|_| AsgError::invalid_int(value, span))?),
                }
            }
            Group(value) => {
                match expected_type.map(PartialType::full).flatten() {
                    Some(Type::Group) | None => (),
                    Some(x) => {
                        return Err(AsgError::unexpected_type(x, Type::Group, value.span()).into());
                    }
                }
                Constant {
                    parent: Cell::new(None),
                    span: Some(value.span().clone()),
                    value: ConstValue::Group(match &**value {
                        leo_ast::GroupValue::Single(value, _) => GroupValue::Single(value.clone()),
                        leo_ast::GroupValue::Tuple(tuple) => {
                            let x = &tuple.x;
                            let y = &tuple.y;
                            GroupValue::Tuple(x.into(), y.into())
                        }
                    }),
                }
            }
            Implicit(value, span) => match expected_type {
                None => return Err(AsgError::unresolved_type("unknown", span).into()),
                Some(PartialType::Integer(Some(sub_type), _)) | Some(PartialType::Integer(None, Some(sub_type))) => {
                    Constant {
                        parent: Cell::new(None),
                        span: Some(span.clone()),
                        value: ConstValue::Int(ConstInt::parse(&sub_type, value, span)?),
                    }
                }
                Some(PartialType::Type(Type::Field)) => Constant {
                    parent: Cell::new(None),
                    span: Some(span.clone()),
                    value: ConstValue::Field(value.parse().map_err(|_| AsgError::invalid_int(value, span))?),
                },
                Some(PartialType::Type(Type::Group)) => Constant {
                    parent: Cell::new(None),
                    span: Some(span.clone()),
                    value: ConstValue::Group(GroupValue::Single(value.clone())),
                },
                Some(PartialType::Type(Type::Address)) => Constant {
                    parent: Cell::new(None),
                    span: Some(span.clone()),
                    value: ConstValue::Address(value.clone()),
                },
                Some(x) => {
                    return Err(AsgError::unexpected_type(x, "unknown", span).into());
                }
            },
            Integer(int_type, value, span) => {
                match expected_type {
                    Some(PartialType::Integer(Some(sub_type), _)) if &sub_type == int_type => (),
                    Some(PartialType::Integer(None, Some(_))) => (),
                    None => (),
                    Some(x) => {
                        return Err(AsgError::unexpected_type(x, int_type, span).into());
                    }
                }
                Constant {
                    parent: Cell::new(None),
                    span: Some(span.clone()),
                    value: ConstValue::Int(ConstInt::parse(int_type, value, span)?),
                }
            }
            String(_str_type, _value) => {
                unimplemented!("strings do not exist on ASG level")
            }
        })
    }
}

impl<'a> Into<leo_ast::ValueExpression> for &Constant<'a> {
    fn into(self) -> leo_ast::ValueExpression {
        match &self.value {
            ConstValue::Address(value) => {
                leo_ast::ValueExpression::Address(value.clone(), self.span.clone().unwrap_or_default())
            }
            ConstValue::Boolean(value) => {
                leo_ast::ValueExpression::Boolean(value.to_string().into(), self.span.clone().unwrap_or_default())
            }
            ConstValue::Char(value) => match value {
                CharValue::Scalar(scalar) => leo_ast::ValueExpression::Char(leo_ast::CharValue {
                    character: leo_ast::Char::Scalar(*scalar),
                    span: self.span.clone().unwrap_or_default(),
                }),
                CharValue::NonScalar(non_scalar) => leo_ast::ValueExpression::Char(leo_ast::CharValue {
                    character: leo_ast::Char::NonScalar(*non_scalar),
                    span: self.span.clone().unwrap_or_default(),
                }),
            },
            ConstValue::Field(value) => {
                leo_ast::ValueExpression::Field(value.to_string().into(), self.span.clone().unwrap_or_default())
            }
            ConstValue::Group(value) => leo_ast::ValueExpression::Group(Box::new(match value {
                GroupValue::Single(single) => {
                    leo_ast::GroupValue::Single(single.clone(), self.span.clone().unwrap_or_default())
                }
                GroupValue::Tuple(left, right) => leo_ast::GroupValue::Tuple(Box::new(leo_ast::GroupTuple {
                    x: left.into(),
                    y: right.into(),
                    span: self.span.clone().unwrap_or_default(),
                })),
            })),
            ConstValue::Int(int) => leo_ast::ValueExpression::Integer(
                int.get_int_type(),
                int.raw_value().into(),
                self.span.clone().unwrap_or_default(),
            ),
            ConstValue::Tuple(_) => unimplemented!(),
            ConstValue::Array(_) => unimplemented!(),
            ConstValue::Circuit(_, _) => unimplemented!(),
        }
    }
}<|MERGE_RESOLUTION|>--- conflicted
+++ resolved
@@ -15,22 +15,7 @@
 // along with the Leo library. If not, see <https://www.gnu.org/licenses/>.
 
 use crate::{
-<<<<<<< HEAD
-    CharValue,
-    ConstInt,
-    ConstValue,
-    Expression,
-    ExpressionNode,
-    FromAst,
-    GroupValue,
-    Node,
-    PartialType,
-    Scope,
-    Type,
-=======
-    AsgConvertError, CharValue, ConstInt, ConstValue, Expression, ExpressionNode, FromAst, GroupValue, Node,
-    PartialType, Scope, Span, Type,
->>>>>>> 09b1fddd
+    CharValue, ConstInt, ConstValue, Expression, ExpressionNode, FromAst, GroupValue, Node, PartialType, Scope, Type,
 };
 
 use leo_errors::{AsgError, Result, Span};
@@ -155,9 +140,7 @@
                     span: Some(value.span().clone()),
                     value: ConstValue::Group(match &**value {
                         leo_ast::GroupValue::Single(value, _) => GroupValue::Single(value.clone()),
-                        leo_ast::GroupValue::Tuple(tuple) => {
-                            let x = &tuple.x;
-                            let y = &tuple.y;
+                        leo_ast::GroupValue::Tuple(leo_ast::GroupTuple { x, y, .. }) => {
                             GroupValue::Tuple(x.into(), y.into())
                         }
                     }),
@@ -239,11 +222,11 @@
                 GroupValue::Single(single) => {
                     leo_ast::GroupValue::Single(single.clone(), self.span.clone().unwrap_or_default())
                 }
-                GroupValue::Tuple(left, right) => leo_ast::GroupValue::Tuple(Box::new(leo_ast::GroupTuple {
+                GroupValue::Tuple(left, right) => leo_ast::GroupValue::Tuple(leo_ast::GroupTuple {
                     x: left.into(),
                     y: right.into(),
                     span: self.span.clone().unwrap_or_default(),
-                })),
+                }),
             })),
             ConstValue::Int(int) => leo_ast::ValueExpression::Integer(
                 int.get_int_type(),
