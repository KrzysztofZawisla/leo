--- conflicted
+++ resolved
@@ -28,17 +28,9 @@
     Type,
     Variable,
 };
-
-<<<<<<< HEAD
 use leo_ast::{AstError, DeprecatedError};
 
-use std::{
-    cell::RefCell,
-    sync::{Arc, Weak},
-};
-=======
 use std::cell::{Cell, RefCell};
->>>>>>> 6715f916
 
 #[derive(Clone)]
 pub struct DefinitionStatement<'a> {
@@ -103,12 +95,7 @@
                     DeprecatedError::const_statement(&statement.span),
                 )));
             }
-<<<<<<< HEAD
-
-            variables.push(Arc::new(RefCell::new(InnerVariable {
-=======
             variables.push(&*scope.alloc_variable(RefCell::new(InnerVariable {
->>>>>>> 6715f916
                 id: uuid::Uuid::new_v4(),
                 name: variable.identifier.clone(),
                 type_:
