--- conflicted
+++ resolved
@@ -14,17 +14,9 @@
 // You should have received a copy of the GNU General Public License
 // along with the Leo library. If not, see <https://www.gnu.org/licenses/>.
 
-<<<<<<< HEAD
-use crate::Program;
-use leo_errors::{emitter::Handler, Result};
-
-pub trait AsgPass<'a, 'b> {
-    fn do_pass(handler: &'b Handler, asg: Program<'a>) -> Result<Program<'a>>;
-=======
 pub trait AsgPass<'a> {
     type Input;
     type Output;
 
     fn do_pass(input: Self::Input) -> Self::Output;
->>>>>>> 2f2b22ba
 }