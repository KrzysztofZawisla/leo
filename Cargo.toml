--- conflicted
+++ resolved
@@ -87,12 +87,6 @@
 
 [dependencies.snarkvm-algorithms]
 version = "0.7.9"
-<<<<<<< HEAD
-=======
-# path = "C:\\Users\\jonat\\AppData\\Roaming\\work\\snarkVM\\algorithms"
-git = "https://github.com/AleoHQ/snarkVM"
-branch = "feature/casting"
->>>>>>> fd2d1e86
 
 [dependencies.snarkvm-curves]
 version = "0.7.9"
@@ -103,41 +97,17 @@
 
 [dependencies.snarkvm-gadgets]
 version = "0.7.9"
-<<<<<<< HEAD
-=======
-# path = "C:\\Users\\jonat\\AppData\\Roaming\\work\\snarkVM\\gadgets"
-git = "https://github.com/AleoHQ/snarkVM"
-branch = "feature/casting"
->>>>>>> fd2d1e86
 default-features = false
 
 [dependencies.snarkvm-r1cs]
 version = "0.7.9"
-<<<<<<< HEAD
-=======
-# path = "C:\\Users\\jonat\\AppData\\Roaming\\work\\snarkVM\\r1cs"
-git = "https://github.com/AleoHQ/snarkVM"
-branch = "feature/casting"
->>>>>>> fd2d1e86
 default-features = false
 
 [dependencies.snarkvm-utilities]
 version = "0.7.9"
-<<<<<<< HEAD
-=======
-# path = "C:\\Users\\jonat\\AppData\\Roaming\\work\\snarkVM\\utilities"
-git = "https://github.com/AleoHQ/snarkVM"
-branch = "feature/casting"
->>>>>>> fd2d1e86
 
 [dependencies.snarkvm-eval]
 version = "0.7.9"
-<<<<<<< HEAD
-=======
-# path = "C:\\Users\\jonat\\AppData\\Roaming\\work\\snarkVM\\eval"
-git = "https://github.com/AleoHQ/snarkVM"
-branch = "feature/casting"
->>>>>>> fd2d1e86
 
 [dependencies.structopt]
 version = "0.3"
@@ -244,7 +214,6 @@
 
 # Remove on pr from staging to master once snarkvm does a release.
 [patch.crates-io]
-<<<<<<< HEAD
 snarkvm-algorithms = { git = "https://github.com/AleoHQ/snarkVM", branch = "feature/casting" }
 snarkvm-curves = { git = "https://github.com/AleoHQ/snarkVM", branch = "feature/casting" }
 snarkvm-dpc = { git = "https://github.com/AleoHQ/snarkVM", branch = "feature/casting" }
@@ -255,16 +224,6 @@
 snarkvm-parameters = { git = "https://github.com/AleoHQ/snarkVM", branch = "feature/casting" }
 snarkvm-r1cs = { git = "https://github.com/AleoHQ/snarkVM", branch = "feature/casting" }
 snarkvm-utilities = { git = "https://github.com/AleoHQ/snarkVM", branch = "feature/casting" }
-=======
-snarkvm-curves = { git = "https://github.com/AleoHQ/snarkVM", branch = "feature/casting" }
-snarkvm-fields = { git = "https://github.com/AleoHQ/snarkVM", branch = "feature/casting" }
-snarkvm-utilities = { git = "https://github.com/AleoHQ/snarkVM", branch = "feature/casting" }
-snarkvm-r1cs = { git = "https://github.com/AleoHQ/snarkVM", branch = "feature/casting" }
-snarkvm-gadgets = { git = "https://github.com/AleoHQ/snarkVM", branch = "feature/casting" }
-snarkvm-parameters = { git = "https://github.com/AleoHQ/snarkVM", branch = "feature/casting" }
-snarkvm-dpc = { git = "https://github.com/AleoHQ/snarkVM", branch = "feature/casting" }
-snarkvm-algorithms = { git = "https://github.com/AleoHQ/snarkVM", branch = "feature/casting" }
->>>>>>> fd2d1e86
 
 # snarkvm-curves = { path = "C:\\Users\\jonat\\AppData\\Roaming\\work\\snarkVM\\curves" }
 # snarkvm-fields = { path = "C:\\Users\\jonat\\AppData\\Roaming\\work\\snarkVM\\fields" }
