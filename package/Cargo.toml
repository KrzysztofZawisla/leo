--- conflicted
+++ resolved
@@ -17,15 +17,13 @@
 license = "GPL-3.0"
 edition = "2018"
 
-<<<<<<< HEAD
+[dependencies.leo-errors]
+path = "../errors"
+version = "1.5.3"
+
 [dependencies.indexmap]
 version = "1.7"
 features = ["serde"]
-=======
-[dependencies.leo-errors]
-path = "../errors"
-version = "1.5.3"
->>>>>>> 235daa9e
 
 [dependencies.serde]
 version = "1.0"
